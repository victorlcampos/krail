<?xml version="1.0" encoding="UTF-8"?>
<<<<<<< HEAD
<module external.linked.project.id=":krail" external.linked.project.path="$MODULE_DIR$" external.root.project.path="$MODULE_DIR$/../release-manager" external.system.id="GRADLE" external.system.module.group="uk.q3c.krail" external.system.module.version="0.7.7" type="JAVA_MODULE" version="4">
  <component name="FacetManager">
    <facet type="web" name="Web">
      <configuration>
        <webroots>
          <root url="file://$MODULE_DIR$/web" relative="/" />
        </webroots>
        <sourceRoots>
          <root url="file://$MODULE_DIR$/src/main/java" />
          <root url="file://$MODULE_DIR$/src/main/resources" />
        </sourceRoots>
      </configuration>
    </facet>
  </component>
=======
<module external.linked.project.id=":krail" external.linked.project.path="$MODULE_DIR$" external.root.project.path="$MODULE_DIR$/../q3c-testUtil" external.system.id="GRADLE" external.system.module.group="uk.q3c.krail" external.system.module.version="unspecified" type="JAVA_MODULE" version="4">
>>>>>>> b839cccb
  <component name="NewModuleRootManager" inherit-compiler-output="false">
    <output url="file://$MODULE_DIR$/build/classes/main" />
    <output-test url="file://$MODULE_DIR$/build/classes/test" />
    <exclude-output />
    <content url="file://$MODULE_DIR$">
      <sourceFolder url="file://$MODULE_DIR$/src/main/java" isTestSource="false" />
      <sourceFolder url="file://$MODULE_DIR$/src/test/java" isTestSource="true" />
      <sourceFolder url="file://$MODULE_DIR$/src/main/resources" type="java-resource" />
      <sourceFolder url="file://$MODULE_DIR$/src/test/resources" type="java-test-resource" />
      <excludeFolder url="file://$MODULE_DIR$/.gradle" />
      <excludeFolder url="file://$MODULE_DIR$/build" />
    </content>
    <orderEntry type="inheritedJdk" />
    <orderEntry type="sourceFolder" forTests="false" />
    <orderEntry type="library" exported="" name="Gradle: com.google.inject:guice:3.0" level="project" />
    <orderEntry type="library" exported="" name="Gradle: com.google.inject.extensions:guice-servlet:3.0" level="project" />
    <orderEntry type="library" exported="" name="Gradle: com.google.inject.extensions:guice-assistedinject:3.0" level="project" />
    <orderEntry type="library" exported="" name="Gradle: com.google.inject.extensions:guice-multibindings:3.0" level="project" />
    <orderEntry type="library" exported="" name="Gradle: joda-time:joda-time:2.1" level="project" />
    <orderEntry type="library" exported="" name="Gradle: org.slf4j:slf4j-api:1.6.6" level="project" />
    <orderEntry type="library" exported="" name="Gradle: org.slf4j:slf4j-log4j12:1.6.6" level="project" />
    <orderEntry type="library" exported="" name="Gradle: javax.servlet:javax.servlet-api:3.1.0" level="project" />
    <orderEntry type="library" exported="" name="Gradle: com.google.guava:guava:13.0.1" level="project" />
    <orderEntry type="library" exported="" name="Gradle: net.sf.jung:jung-samples:2.0.1" level="project" />
    <orderEntry type="library" exported="" name="Gradle: org.apache.commons:commons-lang3:3.1" level="project" />
    <orderEntry type="library" exported="" name="Gradle: commons-io:commons-io:2.4" level="project" />
    <orderEntry type="library" exported="" name="Gradle: commons-configuration:commons-configuration:1.10" level="project" />
    <orderEntry type="library" exported="" name="Gradle: org.reflections:reflections:0.9.9-RC1" level="project" />
    <orderEntry type="library" exported="" name="Gradle: org.apache.bval:bval-jsr303:0.5" level="project" />
    <orderEntry type="library" exported="" name="Gradle: org.apache.bval:bval-guice:0.5" level="project" />
    <orderEntry type="library" exported="" name="Gradle: javax.validation:validation-api:1.0.0.GA" level="project" />
    <orderEntry type="library" exported="" name="Gradle: org.apache.shiro:shiro-core:1.2.1" level="project" />
    <orderEntry type="library" exported="" name="Gradle: org.apache.shiro:shiro-web:1.2.1" level="project" />
    <orderEntry type="library" exported="" name="Gradle: org.apache.shiro:shiro-guice:1.2.1" level="project" />
    <orderEntry type="library" exported="" name="Gradle: javax.portlet:portlet-api:2.0" level="project" />
    <orderEntry type="library" exported="" name="Gradle: org.atmosphere:atmosphere-runtime:2.1.6" level="project" />
    <orderEntry type="library" exported="" name="Gradle: javax.inject:javax.inject:1" level="project" />
    <orderEntry type="library" exported="" name="Gradle: aopalliance:aopalliance:1.0" level="project" />
    <orderEntry type="library" exported="" name="Gradle: org.sonatype.sisu.inject:cglib:2.2.1-v20090111" level="project" />
    <orderEntry type="library" exported="" name="Gradle: log4j:log4j:1.2.17" level="project" />
    <orderEntry type="library" exported="" name="Gradle: net.sf.jung:jung-api:2.0.1" level="project" />
    <orderEntry type="library" exported="" name="Gradle: net.sf.jung:jung-visualization:2.0.1" level="project" />
    <orderEntry type="library" exported="" name="Gradle: net.sf.jung:jung-graph-impl:2.0.1" level="project" />
    <orderEntry type="library" exported="" name="Gradle: net.sf.jung:jung-algorithms:2.0.1" level="project" />
    <orderEntry type="library" exported="" name="Gradle: net.sf.jung:jung-io:2.0.1" level="project" />
    <orderEntry type="library" exported="" name="Gradle: commons-lang:commons-lang:2.6" level="project" />
    <orderEntry type="library" exported="" name="Gradle: commons-logging:commons-logging:1.1.1" level="project" />
    <orderEntry type="library" exported="" name="Gradle: org.javassist:javassist:3.16.1-GA" level="project" />
    <orderEntry type="library" exported="" name="Gradle: dom4j:dom4j:1.6.1" level="project" />
    <orderEntry type="library" exported="" name="Gradle: org.apache.bval:bval-core:0.5" level="project" />
    <orderEntry type="library" exported="" name="Gradle: org.apache.bval:org.apache.bval.bundle:0.5" level="project" />
    <orderEntry type="library" exported="" name="Gradle: commons-beanutils:commons-beanutils:1.8.3" level="project" />
    <orderEntry type="library" exported="" name="Gradle: com.vaadin:vaadin-sass-compiler:0.9.10" level="project" />
    <orderEntry type="library" exported="" name="Gradle: org.jsoup:jsoup:1.6.3" level="project" />
    <orderEntry type="library" exported="" name="Gradle: asm:asm:3.1" level="project" />
    <orderEntry type="library" exported="" name="Gradle: net.sourceforge.collections:collections-generic:4.01" level="project" />
    <orderEntry type="library" exported="" name="Gradle: colt:colt:1.2.0" level="project" />
    <orderEntry type="library" exported="" name="Gradle: org.codehaus.woodstox:wstx-asl:3.2.6" level="project" />
    <orderEntry type="library" exported="" name="Gradle: xml-apis:xml-apis:1.0.b2" level="project" />
    <orderEntry type="library" exported="" name="Gradle: commons-beanutils:commons-beanutils-core:1.8.3" level="project" />
    <orderEntry type="library" exported="" name="Gradle: org.w3c.css:sac:1.3" level="project" />
    <orderEntry type="library" exported="" name="Gradle: com.vaadin.external.flute:flute:1.3.0.gg2" level="project" />
    <orderEntry type="library" exported="" name="Gradle: com.vaadin.external.streamhtmlparser:streamhtmlparser-jsilver:0.0.10.vaadin1" level="project" />
    <orderEntry type="library" exported="" name="Gradle: com.vaadin.external.google:guava:16.0.1.vaadin1" level="project" />
    <orderEntry type="library" exported="" name="Gradle: com.vaadin.external.json:json:0.0.20080701" level="project" />
    <orderEntry type="library" exported="" name="Gradle: concurrent:concurrent:1.3.4" level="project" />
    <orderEntry type="library" exported="" name="Gradle: stax:stax-api:1.0.1" level="project" />
    <orderEntry type="library" scope="TEST" name="Gradle: com.mycila:mycila-guice:2.10.ga" level="project" />
    <orderEntry type="library" scope="TEST" name="Gradle: com.mycila.testing.plugins:mycila-testing-guice:2.8" level="project" />
    <orderEntry type="library" scope="TEST" name="Gradle: com.mycila.testing.plugins:mycila-testing-mockito:2.8" level="project" />
    <orderEntry type="library" scope="TEST" name="Gradle: org.mockito:mockito-all:1.9.0" level="project" />
    <orderEntry type="library" scope="TEST" name="Gradle: org.assertj:assertj-core:1.5.0" level="project" />
    <orderEntry type="library" scope="TEST" name="Gradle: org.assertj:assertj-guava:1.0.0" level="project" />
    <orderEntry type="library" scope="TEST" name="Gradle: com.mycila.testing:mycila-testing-api:2.8" level="project" />
    <orderEntry type="library" scope="TEST" name="Gradle: org.mockito:mockito-core:1.8.0" level="project" />
    <orderEntry type="library" scope="TEST" name="Gradle: org.hamcrest:hamcrest-all:1.1" level="project" />
    <orderEntry type="library" scope="TEST" name="Gradle: com.mycila:mycila-plugin:1.10" level="project" />
    <orderEntry type="library" scope="TEST" name="Gradle: com.mycila:mycila-log:2.12" level="project" />
    <orderEntry type="library" scope="TEST" name="Gradle: org.objenesis:objenesis:1.0" level="project" />
    <orderEntry type="library" scope="TEST" name="Gradle: junit:junit:4.11" level="project" />
    <orderEntry type="library" scope="TEST" name="Gradle: org.hamcrest:hamcrest-core:1.3" level="project" />
    <orderEntry type="library" exported="" name="Gradle: com.vaadin:vaadin-server:7.3.7" level="project" />
    <orderEntry type="library" exported="" name="Gradle: com.vaadin:vaadin-shared:7.3.7" level="project" />
    <orderEntry type="library" scope="TEST" name="Gradle: uk.q3c.util:util-testUtil:0.7.1" level="project" />
    <orderEntry type="library" scope="TEST" name="Gradle: uk.q3c.krail:krail-testUtil:1.0.3" level="project" />
    <orderEntry type="library" scope="TEST" name="Gradle: uk.q3c.krail:krail:0.7.7" level="project" />
  </component>
</module><|MERGE_RESOLUTION|>--- conflicted
+++ resolved
@@ -1,22 +1,5 @@
 <?xml version="1.0" encoding="UTF-8"?>
-<<<<<<< HEAD
-<module external.linked.project.id=":krail" external.linked.project.path="$MODULE_DIR$" external.root.project.path="$MODULE_DIR$/../release-manager" external.system.id="GRADLE" external.system.module.group="uk.q3c.krail" external.system.module.version="0.7.7" type="JAVA_MODULE" version="4">
-  <component name="FacetManager">
-    <facet type="web" name="Web">
-      <configuration>
-        <webroots>
-          <root url="file://$MODULE_DIR$/web" relative="/" />
-        </webroots>
-        <sourceRoots>
-          <root url="file://$MODULE_DIR$/src/main/java" />
-          <root url="file://$MODULE_DIR$/src/main/resources" />
-        </sourceRoots>
-      </configuration>
-    </facet>
-  </component>
-=======
 <module external.linked.project.id=":krail" external.linked.project.path="$MODULE_DIR$" external.root.project.path="$MODULE_DIR$/../q3c-testUtil" external.system.id="GRADLE" external.system.module.group="uk.q3c.krail" external.system.module.version="unspecified" type="JAVA_MODULE" version="4">
->>>>>>> b839cccb
   <component name="NewModuleRootManager" inherit-compiler-output="false">
     <output url="file://$MODULE_DIR$/build/classes/main" />
     <output-test url="file://$MODULE_DIR$/build/classes/test" />
