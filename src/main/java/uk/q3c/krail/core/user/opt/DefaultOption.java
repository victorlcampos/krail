/*
 * Copyright (c) 2015. David Sowerby
 *
 * Licensed under the Apache License, Version 2.0 (the "License"); you may not use this file except in compliance with
 * the License. You may obtain a copy of the License at http://www.apache.org/licenses/LICENSE-2.0
 *
 * Unless required by applicable law or agreed to in writing, software distributed under the License is distributed on
 * an "AS IS" BASIS, WITHOUT WARRANTIES OR CONDITIONS OF ANY KIND, either express or implied. See the License for the
 * specific language governing permissions and limitations under the License.
 */

package uk.q3c.krail.core.user.opt;

import com.google.inject.Inject;
<<<<<<< HEAD
import uk.q3c.krail.core.user.profile.DefaultUserHierarchy;
import uk.q3c.krail.core.user.profile.UserHierarchy;
=======
import org.slf4j.Logger;
import org.slf4j.LoggerFactory;
import uk.q3c.krail.core.user.opt.cache.OptionCache;
import uk.q3c.krail.core.user.opt.cache.OptionCacheKey;
import uk.q3c.krail.core.user.profile.DefaultUserHierarchy;
import uk.q3c.krail.core.user.profile.RankOption;
import uk.q3c.krail.core.user.profile.UserHierarchy;
import uk.q3c.krail.i18n.I18NKey;
>>>>>>> ebdb415d
import uk.q3c.krail.util.KrailCodeException;

import javax.annotation.Nonnull;
import javax.annotation.Nullable;
<<<<<<< HEAD
=======
import java.util.Optional;
>>>>>>> ebdb415d

import static com.google.common.base.Preconditions.checkArgument;
import static com.google.common.base.Preconditions.checkNotNull;
import static uk.q3c.krail.core.user.profile.RankOption.*;

/**
<<<<<<< HEAD
 * Default implementation for {@link Option}, and uses {@link OptionStore} for persistence.  Unless specific {@link
 * UserHierarchy} implementations are supplied to the methods, the default {@link UserHierarchy} is used
=======
 * Default implementation for {@link Option}, and uses {@link OptionCache}, which is configured to use some form of
 * persistence. All calls reference an implementation of {@link UserHierarchy}, either directly as a method
 * parameter, or by defaulting to {@link #defaultHierarchy}.  The get() and set() default to using the highest rank
 * from {@link UserHierarchy}.  For getting or setting values at a specific hierarchyRank use the getSpecific() and
 * setSpecific() methods. The delete() method is always specific
 * <p>
>>>>>>> ebdb415d
 * <p>
 * Created by David Sowerby on 03/12/14.
 */
public class DefaultOption implements Option {
<<<<<<< HEAD

    private Class<? extends OptionContext> context;
    private UserHierarchy defaultHierarchy;
    private OptionStore optionStore;
    @Inject
    protected DefaultOption(OptionStore optionStore, @DefaultUserHierarchy UserHierarchy defaultHierarchy) {
        this.optionStore = optionStore;
        this.defaultHierarchy = defaultHierarchy;
    }

    public Class<? extends OptionContext> getContext() {
        return context;
    }

    @Override
    public void init(@Nonnull OptionContext context) {
        this.context = context.getClass();
    }


    @Override
    public void flushCache() {
        optionStore.flushCache();
=======
    private static Logger log = LoggerFactory.getLogger(DefaultOption.class);
    private Class<? extends OptionContext> context;
    private UserHierarchy defaultHierarchy;
    private OptionCache optionCache;

    @Inject
    protected DefaultOption(@Nonnull OptionCache optionCache, @Nonnull @DefaultUserHierarchy UserHierarchy
            defaultHierarchy) {
        this.defaultHierarchy = defaultHierarchy;
        this.optionCache = optionCache;
    }

    @Nonnull
    public Class<? extends OptionContext> getContext() {
        return context;
>>>>>>> ebdb415d
    }


    @Override
<<<<<<< HEAD
    public <T> void set(T value, Enum<?> key, String... qualifiers) {
        checkInit();
        optionStore.setValue(value, defaultHierarchy, 0, new OptionKey(context, key, qualifiers));
    }

    private void checkInit() {
        if (context == null) {
            String msg = getClass().getSimpleName() + " must be initialised.  Typically this is done by calling " +
                    "option.init in the constructor of the class implementing OptionContext, for example:\n\n option" +
                    ".init(this)\n\n ";
            throw new KrailCodeException(msg);
        }
    }

    @Override
    public synchronized <T> void set(@Nonnull T value, @Nonnull UserHierarchy hierarchy, @Nonnull Enum<?> key,
                                     @Nullable String... qualifiers) {
        checkInit();
        optionStore.setValue(value, hierarchy, 0, new OptionKey(context, key, qualifiers));
    }

    /**
     * Sets the value for a specific key, for the current user, and hierarchy level.  The {@code context}, {@code key}
     * &
     * {@code qualifiers}
     * form a composite key
     *
     * @param value
     *         the value to be stored.  This can be of any type supported by the implementation. That is usually
     *         determined by the underlying persistence layer.
     * @param hierarchy
     *         the hierarchy to use
     * @param hierarchyLevel
     *         the highest hierarchy level to assign the value to
     * @param key
     *         the option specific key, for example SHOW_ALL_SECTIONS
     * @param qualifiers
     *         optional, this is usually dynamically generated qualifier(s) to make a complete unique identity where
     *         the same option may be used several times within a consumer.  If for example you have an array of
     *         dynamically generated buttons, which you want the user to be able to individually choose the colours
     *         of, you may have consumer=com.example.FancyButtonForm, key=BUTTON_COLOUR, qualifiers="2,3"
     *         <p>
     *         where "2,3" is the grid position of the button
     * @param <T>
     *         the type of the option value
     */
    @Override
    public synchronized <T> void set(@Nonnull T value, @Nonnull UserHierarchy hierarchy, int hierarchyLevel, @Nonnull
    Enum<?> key, @Nullable String... qualifiers) {
        checkInit();
        optionStore.setValue(value, hierarchy, hierarchyLevel, new OptionKey(context, key, qualifiers));
    }


    @Override
    public void init(@Nonnull Class<? extends OptionContext> context) {
        this.context = context;
    }

    /**
     * Gets option value for the {@code key} and optional {@code qualifiers}, combined with the {@link OptionContext}
     * provided by the {@link #init(OptionContext)} method
     *
     * @param defaultValue
     *         the default value to be returned if no value is found in the store.  Also determines the type of the
     *         return value
     * @param key
     *         an enum key for the option
     * @param qualifiers
     *         optional qualifiers to make it possible to distinguish between otherwise identical options
     * @param <T>
     *         the data type of the option
     *
     * @return the value of the option, or the {@code defaultValue} if there is no value in the store for this option
     */
    @Override
    @Nonnull
    public <T> T get(@Nonnull T defaultValue, @Nonnull Enum<?> key, @Nullable String... qualifiers) {
        checkInit();

        return optionStore.getValue(defaultValue, defaultHierarchy, 0, new OptionKey(context, key, qualifiers));
    }

    /**
     * Calls {@link OptionStore#getValue(Object, UserHierarchy, int, OptionKey)} with {@code
     * hierarchyLevel} set to 0, and the {@code hierarchy} set to the {@link #defaultHierarchy}
     */
    @Override
    @Nonnull
    public synchronized <T> T get(@Nonnull T defaultValue, @Nonnull Class<? extends OptionContext> contextClass,
                                  @Nonnull Enum<?> key, @Nullable String... qualifiers) {
        checkInit();
        return optionStore.getValue(defaultValue, defaultHierarchy, 0, new OptionKey(contextClass, key, qualifiers));
    }


    /**
     * Calls {@link OptionStore#getValue(Object, UserHierarchy, int, OptionKey)} with {@code
     * hierarchyLevel} set to 0
     */
    @Override
    @Nonnull
    public synchronized <T> T get(@Nonnull T defaultValue, @Nonnull UserHierarchy hierarchy, @Nonnull Enum<?> key,
                                  @Nullable String... qualifiers) {
        checkInit();
        return optionStore.getValue(defaultValue, hierarchy, 0, new OptionKey(context, key, qualifiers));
=======
    public void init(@Nonnull OptionContext context) {
        checkNotNull(context);
        this.context = context.getClass();
    }

    @Override
    public void init(@Nonnull Class<? extends OptionContext> context) {
        checkNotNull(context);
        this.context = context;
    }


    @Override
    public <T> void set(T value, I18NKey key, String... qualifiers) {
        checkInit();
        optionCache.write(new OptionCacheKey(defaultHierarchy, SPECIFIC_RANK, 0, new OptionKey(context, key, qualifiers)), Optional.of(value));
    }

    private void checkInit() {
        if (context == null) {
            String msg = getClass().getSimpleName() + " must be initialised.  Typically this is done by calling " +
                    "option.init in the constructor of the class implementing OptionContext, for example:\n\n option" +
                    ".init(this)\n\n ";
            throw new KrailCodeException(msg);
        }
    }

    @Override
    public synchronized <T> void set(@Nonnull T value, @Nonnull UserHierarchy hierarchy, @Nonnull I18NKey key,
                                     @Nullable String... qualifiers) {
        set(value, hierarchy, 0, context, key, qualifiers);
    }


    @Override
    public synchronized <T> void set(@Nonnull T value, @Nonnull UserHierarchy hierarchy, int hierarchyRank, @Nonnull Class<? extends OptionContext> context, @Nonnull I18NKey key, @Nullable String... qualifiers) {
        checkInit();
        checkNotNull(hierarchy);
        checkArgument(hierarchyRank >= 0);
        checkNotNull(context);
        checkNotNull(key);
        optionCache.write(new OptionCacheKey(hierarchy, SPECIFIC_RANK, hierarchyRank, new OptionKey(context, key,
                qualifiers)), Optional.of(value));
    }

    @Override
    @Nonnull
    public synchronized <T> T get(@Nonnull T defaultValue, @Nonnull I18NKey key, @Nullable String... qualifiers) {
        return get(defaultValue, HIGHEST_RANK, defaultHierarchy, 0, context, key, qualifiers);
    }

    @Override
    @Nonnull
    public synchronized <T> T get(@Nonnull T defaultValue, @Nonnull RankOption rankOption, @Nonnull UserHierarchy
            hierarchy, int hierarchyRank, @Nonnull Class<? extends
            OptionContext> context, @Nonnull I18NKey key, @Nullable String... qualifiers) {
        checkInit();
        checkNotNull(defaultValue);
        checkNotNull(hierarchy);
        checkNotNull(context);
        checkNotNull(key);
        Optional<T> optionalValue = optionCache.get(Optional.of(defaultValue), new OptionCacheKey(hierarchy,
                rankOption, hierarchyRank, new OptionKey(context, key, qualifiers)));
        if (optionalValue.isPresent()) {
            return optionalValue.get();
        } else {
            return defaultValue;
        }
    }

    @Nonnull
    @Override
    public <T> T getLowestRanked(@Nonnull T defaultValue, @Nonnull UserHierarchy hierarchy, @Nonnull Class<? extends
            OptionContext> context, @Nonnull I18NKey key, @Nullable String... qualifiers) {
        return get(defaultValue, LOWEST_RANK, defaultHierarchy, 0, context, key, qualifiers);
    }

    @Override
    @Nonnull
    public synchronized <T> T getLowestRanked(@Nonnull T defaultValue, @Nonnull I18NKey key, @Nullable String...
            qualifiers) {
        return get(defaultValue, LOWEST_RANK, defaultHierarchy, 0, context, key, qualifiers);
>>>>>>> ebdb415d
    }

    /**
     * Gets a value for the specified key.  The {@code context}, {@code key} & {@code qualifiers} form a composite key
     *
     * @param defaultValue
     *         the value to be returned if no value found in persistence
     * @param hierarchy
     *         the hierarchy to use
     * @param hierarchyLevel
     *         the highest hierarchy level to return - usually level 0, (the user)
     * @param key
     *         the option specific key, for example SHOW_ALL_SECTIONS
     * @param qualifiers
     *         optional, this is usually dynamically generated qualifier(s) to make a complete unique identity where
     *         the same option may be used several times within a consumer.  If for example you have an array of
     *         dynamically generated buttons, which you want the user to be able to individually choose the colours
     *         of, you may have consumer=com.example.FancyButtonForm, key=BUTTON_COLOUR, qualifiers="2,3"
     *         <p>
     *         where "2,3" is the grid position of the button
     * @param <T>
     *         the type of the option value
     *
     * @return the value from the layer 'nearest' the hierarchyLevel (nearest means returning the first value found,
     * starting at hierarchyLevel down through the layers),
     */
    @Override
    @Nonnull
<<<<<<< HEAD
    public synchronized <T> T get(@Nonnull T defaultValue, @Nonnull UserHierarchy hierarchy, int hierarchyLevel,
                                  @Nonnull Enum<?> key, @Nullable String... qualifiers) {
        checkInit();
        return optionStore.getValue(defaultValue, defaultHierarchy, hierarchyLevel, new OptionKey(context, key,
                qualifiers));
    }

    @Override
    @Nullable
    public Object delete(@Nonnull UserHierarchy hierarchy, @Nonnull Enum<?> key, @Nullable String... qualifiers) {
        checkInit();
        return optionStore.deleteValue(hierarchy, 0, new OptionKey(context, key, qualifiers));
    }

    @Override
    @Nullable
    public Object delete(@Nonnull Enum<?> key, @Nullable String... qualifiers) {
        checkInit();
        return optionStore.deleteValue(defaultHierarchy, 0, new OptionKey(context, key, qualifiers));
    }

    /**
     * Deletes a value for the current user, at a specific layer (specified by hierarchyLevel).  The {@code context},
     * {@code key} & {@code
     * qualifiers} form a composite key
     *
     * @param hierarchy
     *         the hierarchy to use
     * @param hierarchyLevel
     *         the index of the layer entry to delete
     * @param key
     *         the option specific key, for example SHOW_ALL_SECTIONS
     * @param qualifiers
     *         optional, this is usually dynamically generated qualifier(s) to make a complete unique identity where
     *         the same option may be used several times within a consumer.  If for example you have an array of
     *         dynamically generated buttons, which you want the user to be able to individually choose the colours
     *         of, you may have consumer=com.example.FancyButtonForm, key=BUTTON_COLOUR, qualifiers="2,3"
     *         <p>
     *         where "2,3" is the grid position of the button
     *
     * @return the previous value associated with composite key, or null if there was no mapping for key.
     */
    @Override
    @Nullable
    public Object delete(@Nonnull UserHierarchy hierarchy, int hierarchyLevel, @Nonnull Enum<?> key, @Nullable String
            ... qualifiers) {
        checkInit();
        return optionStore.deleteValue(defaultHierarchy, hierarchyLevel, new OptionKey(context, key, qualifiers));
=======
    public synchronized <T> T getSpecificRank(@Nonnull T defaultValue, int hierarchyRank, @Nonnull I18NKey key,
                                              @Nullable String... qualifiers) {
        return get(defaultValue, SPECIFIC_RANK, defaultHierarchy, hierarchyRank, context, key, qualifiers);
    }

    @Override
    public <T> T get(@Nonnull T defaultValue, UserHierarchy hierarchy, @Nonnull Class<? extends OptionContext> context, @Nonnull I18NKey key, @Nullable String... qualifiers) {
        return get(defaultValue, HIGHEST_RANK, hierarchy, 0, context, key, qualifiers);
    }

    @Override
    @Nonnull
    public synchronized <T> T get(@Nonnull T defaultValue, @Nonnull UserHierarchy hierarchy, @Nonnull I18NKey key,
                                  @Nullable String... qualifiers) {
        return get(defaultValue, HIGHEST_RANK, hierarchy, 0, context, key, qualifiers);
>>>>>>> ebdb415d
    }

    @Override
    @Nonnull
    public synchronized <T> T get(@Nonnull T defaultValue, @Nonnull Class<? extends OptionContext> context, @Nonnull I18NKey key, @Nullable String... qualifiers) {
        return get(defaultValue, HIGHEST_RANK, defaultHierarchy, 0, context, key, qualifiers);
    }


    @Override
    @Nullable
    public Object delete(@Nonnull UserHierarchy hierarchy, int hierarchyRank, @Nonnull Class<? extends
            OptionContext> context, @Nonnull I18NKey key, @Nullable String
            ... qualifiers) {
        checkInit();
        checkNotNull(hierarchy);
        checkArgument(hierarchyRank >= 0);
        checkNotNull(context);
        checkNotNull(key);

        return optionCache.delete(new OptionCacheKey(hierarchy, SPECIFIC_RANK, hierarchyRank, new OptionKey(context,
                key, qualifiers)));
    }


}<|MERGE_RESOLUTION|>--- conflicted
+++ resolved
@@ -12,10 +12,6 @@
 package uk.q3c.krail.core.user.opt;
 
 import com.google.inject.Inject;
-<<<<<<< HEAD
-import uk.q3c.krail.core.user.profile.DefaultUserHierarchy;
-import uk.q3c.krail.core.user.profile.UserHierarchy;
-=======
 import org.slf4j.Logger;
 import org.slf4j.LoggerFactory;
 import uk.q3c.krail.core.user.opt.cache.OptionCache;
@@ -24,61 +20,27 @@
 import uk.q3c.krail.core.user.profile.RankOption;
 import uk.q3c.krail.core.user.profile.UserHierarchy;
 import uk.q3c.krail.i18n.I18NKey;
->>>>>>> ebdb415d
 import uk.q3c.krail.util.KrailCodeException;
 
 import javax.annotation.Nonnull;
 import javax.annotation.Nullable;
-<<<<<<< HEAD
-=======
 import java.util.Optional;
->>>>>>> ebdb415d
 
 import static com.google.common.base.Preconditions.checkArgument;
 import static com.google.common.base.Preconditions.checkNotNull;
 import static uk.q3c.krail.core.user.profile.RankOption.*;
 
 /**
-<<<<<<< HEAD
- * Default implementation for {@link Option}, and uses {@link OptionStore} for persistence.  Unless specific {@link
- * UserHierarchy} implementations are supplied to the methods, the default {@link UserHierarchy} is used
-=======
  * Default implementation for {@link Option}, and uses {@link OptionCache}, which is configured to use some form of
  * persistence. All calls reference an implementation of {@link UserHierarchy}, either directly as a method
  * parameter, or by defaulting to {@link #defaultHierarchy}.  The get() and set() default to using the highest rank
  * from {@link UserHierarchy}.  For getting or setting values at a specific hierarchyRank use the getSpecific() and
  * setSpecific() methods. The delete() method is always specific
  * <p>
->>>>>>> ebdb415d
  * <p>
  * Created by David Sowerby on 03/12/14.
  */
 public class DefaultOption implements Option {
-<<<<<<< HEAD
-
-    private Class<? extends OptionContext> context;
-    private UserHierarchy defaultHierarchy;
-    private OptionStore optionStore;
-    @Inject
-    protected DefaultOption(OptionStore optionStore, @DefaultUserHierarchy UserHierarchy defaultHierarchy) {
-        this.optionStore = optionStore;
-        this.defaultHierarchy = defaultHierarchy;
-    }
-
-    public Class<? extends OptionContext> getContext() {
-        return context;
-    }
-
-    @Override
-    public void init(@Nonnull OptionContext context) {
-        this.context = context.getClass();
-    }
-
-
-    @Override
-    public void flushCache() {
-        optionStore.flushCache();
-=======
     private static Logger log = LoggerFactory.getLogger(DefaultOption.class);
     private Class<? extends OptionContext> context;
     private UserHierarchy defaultHierarchy;
@@ -94,119 +56,10 @@
     @Nonnull
     public Class<? extends OptionContext> getContext() {
         return context;
->>>>>>> ebdb415d
     }
 
 
     @Override
-<<<<<<< HEAD
-    public <T> void set(T value, Enum<?> key, String... qualifiers) {
-        checkInit();
-        optionStore.setValue(value, defaultHierarchy, 0, new OptionKey(context, key, qualifiers));
-    }
-
-    private void checkInit() {
-        if (context == null) {
-            String msg = getClass().getSimpleName() + " must be initialised.  Typically this is done by calling " +
-                    "option.init in the constructor of the class implementing OptionContext, for example:\n\n option" +
-                    ".init(this)\n\n ";
-            throw new KrailCodeException(msg);
-        }
-    }
-
-    @Override
-    public synchronized <T> void set(@Nonnull T value, @Nonnull UserHierarchy hierarchy, @Nonnull Enum<?> key,
-                                     @Nullable String... qualifiers) {
-        checkInit();
-        optionStore.setValue(value, hierarchy, 0, new OptionKey(context, key, qualifiers));
-    }
-
-    /**
-     * Sets the value for a specific key, for the current user, and hierarchy level.  The {@code context}, {@code key}
-     * &
-     * {@code qualifiers}
-     * form a composite key
-     *
-     * @param value
-     *         the value to be stored.  This can be of any type supported by the implementation. That is usually
-     *         determined by the underlying persistence layer.
-     * @param hierarchy
-     *         the hierarchy to use
-     * @param hierarchyLevel
-     *         the highest hierarchy level to assign the value to
-     * @param key
-     *         the option specific key, for example SHOW_ALL_SECTIONS
-     * @param qualifiers
-     *         optional, this is usually dynamically generated qualifier(s) to make a complete unique identity where
-     *         the same option may be used several times within a consumer.  If for example you have an array of
-     *         dynamically generated buttons, which you want the user to be able to individually choose the colours
-     *         of, you may have consumer=com.example.FancyButtonForm, key=BUTTON_COLOUR, qualifiers="2,3"
-     *         <p>
-     *         where "2,3" is the grid position of the button
-     * @param <T>
-     *         the type of the option value
-     */
-    @Override
-    public synchronized <T> void set(@Nonnull T value, @Nonnull UserHierarchy hierarchy, int hierarchyLevel, @Nonnull
-    Enum<?> key, @Nullable String... qualifiers) {
-        checkInit();
-        optionStore.setValue(value, hierarchy, hierarchyLevel, new OptionKey(context, key, qualifiers));
-    }
-
-
-    @Override
-    public void init(@Nonnull Class<? extends OptionContext> context) {
-        this.context = context;
-    }
-
-    /**
-     * Gets option value for the {@code key} and optional {@code qualifiers}, combined with the {@link OptionContext}
-     * provided by the {@link #init(OptionContext)} method
-     *
-     * @param defaultValue
-     *         the default value to be returned if no value is found in the store.  Also determines the type of the
-     *         return value
-     * @param key
-     *         an enum key for the option
-     * @param qualifiers
-     *         optional qualifiers to make it possible to distinguish between otherwise identical options
-     * @param <T>
-     *         the data type of the option
-     *
-     * @return the value of the option, or the {@code defaultValue} if there is no value in the store for this option
-     */
-    @Override
-    @Nonnull
-    public <T> T get(@Nonnull T defaultValue, @Nonnull Enum<?> key, @Nullable String... qualifiers) {
-        checkInit();
-
-        return optionStore.getValue(defaultValue, defaultHierarchy, 0, new OptionKey(context, key, qualifiers));
-    }
-
-    /**
-     * Calls {@link OptionStore#getValue(Object, UserHierarchy, int, OptionKey)} with {@code
-     * hierarchyLevel} set to 0, and the {@code hierarchy} set to the {@link #defaultHierarchy}
-     */
-    @Override
-    @Nonnull
-    public synchronized <T> T get(@Nonnull T defaultValue, @Nonnull Class<? extends OptionContext> contextClass,
-                                  @Nonnull Enum<?> key, @Nullable String... qualifiers) {
-        checkInit();
-        return optionStore.getValue(defaultValue, defaultHierarchy, 0, new OptionKey(contextClass, key, qualifiers));
-    }
-
-
-    /**
-     * Calls {@link OptionStore#getValue(Object, UserHierarchy, int, OptionKey)} with {@code
-     * hierarchyLevel} set to 0
-     */
-    @Override
-    @Nonnull
-    public synchronized <T> T get(@Nonnull T defaultValue, @Nonnull UserHierarchy hierarchy, @Nonnull Enum<?> key,
-                                  @Nullable String... qualifiers) {
-        checkInit();
-        return optionStore.getValue(defaultValue, hierarchy, 0, new OptionKey(context, key, qualifiers));
-=======
     public void init(@Nonnull OptionContext context) {
         checkNotNull(context);
         this.context = context.getClass();
@@ -289,85 +142,10 @@
     public synchronized <T> T getLowestRanked(@Nonnull T defaultValue, @Nonnull I18NKey key, @Nullable String...
             qualifiers) {
         return get(defaultValue, LOWEST_RANK, defaultHierarchy, 0, context, key, qualifiers);
->>>>>>> ebdb415d
-    }
-
-    /**
-     * Gets a value for the specified key.  The {@code context}, {@code key} & {@code qualifiers} form a composite key
-     *
-     * @param defaultValue
-     *         the value to be returned if no value found in persistence
-     * @param hierarchy
-     *         the hierarchy to use
-     * @param hierarchyLevel
-     *         the highest hierarchy level to return - usually level 0, (the user)
-     * @param key
-     *         the option specific key, for example SHOW_ALL_SECTIONS
-     * @param qualifiers
-     *         optional, this is usually dynamically generated qualifier(s) to make a complete unique identity where
-     *         the same option may be used several times within a consumer.  If for example you have an array of
-     *         dynamically generated buttons, which you want the user to be able to individually choose the colours
-     *         of, you may have consumer=com.example.FancyButtonForm, key=BUTTON_COLOUR, qualifiers="2,3"
-     *         <p>
-     *         where "2,3" is the grid position of the button
-     * @param <T>
-     *         the type of the option value
-     *
-     * @return the value from the layer 'nearest' the hierarchyLevel (nearest means returning the first value found,
-     * starting at hierarchyLevel down through the layers),
-     */
-    @Override
-    @Nonnull
-<<<<<<< HEAD
-    public synchronized <T> T get(@Nonnull T defaultValue, @Nonnull UserHierarchy hierarchy, int hierarchyLevel,
-                                  @Nonnull Enum<?> key, @Nullable String... qualifiers) {
-        checkInit();
-        return optionStore.getValue(defaultValue, defaultHierarchy, hierarchyLevel, new OptionKey(context, key,
-                qualifiers));
     }
 
     @Override
-    @Nullable
-    public Object delete(@Nonnull UserHierarchy hierarchy, @Nonnull Enum<?> key, @Nullable String... qualifiers) {
-        checkInit();
-        return optionStore.deleteValue(hierarchy, 0, new OptionKey(context, key, qualifiers));
-    }
-
-    @Override
-    @Nullable
-    public Object delete(@Nonnull Enum<?> key, @Nullable String... qualifiers) {
-        checkInit();
-        return optionStore.deleteValue(defaultHierarchy, 0, new OptionKey(context, key, qualifiers));
-    }
-
-    /**
-     * Deletes a value for the current user, at a specific layer (specified by hierarchyLevel).  The {@code context},
-     * {@code key} & {@code
-     * qualifiers} form a composite key
-     *
-     * @param hierarchy
-     *         the hierarchy to use
-     * @param hierarchyLevel
-     *         the index of the layer entry to delete
-     * @param key
-     *         the option specific key, for example SHOW_ALL_SECTIONS
-     * @param qualifiers
-     *         optional, this is usually dynamically generated qualifier(s) to make a complete unique identity where
-     *         the same option may be used several times within a consumer.  If for example you have an array of
-     *         dynamically generated buttons, which you want the user to be able to individually choose the colours
-     *         of, you may have consumer=com.example.FancyButtonForm, key=BUTTON_COLOUR, qualifiers="2,3"
-     *         <p>
-     *         where "2,3" is the grid position of the button
-     *
-     * @return the previous value associated with composite key, or null if there was no mapping for key.
-     */
-    @Override
-    @Nullable
-    public Object delete(@Nonnull UserHierarchy hierarchy, int hierarchyLevel, @Nonnull Enum<?> key, @Nullable String
-            ... qualifiers) {
-        checkInit();
-        return optionStore.deleteValue(defaultHierarchy, hierarchyLevel, new OptionKey(context, key, qualifiers));
-=======
+    @Nonnull
     public synchronized <T> T getSpecificRank(@Nonnull T defaultValue, int hierarchyRank, @Nonnull I18NKey key,
                                               @Nullable String... qualifiers) {
         return get(defaultValue, SPECIFIC_RANK, defaultHierarchy, hierarchyRank, context, key, qualifiers);
@@ -383,7 +161,6 @@
     public synchronized <T> T get(@Nonnull T defaultValue, @Nonnull UserHierarchy hierarchy, @Nonnull I18NKey key,
                                   @Nullable String... qualifiers) {
         return get(defaultValue, HIGHEST_RANK, hierarchy, 0, context, key, qualifiers);
->>>>>>> ebdb415d
     }
 
     @Override
