/*
 * Copyright (c) 2015. David Sowerby
 *
 * Licensed under the Apache License, Version 2.0 (the "License"); you may not use this file except in compliance with
 * the License. You may obtain a copy of the License at http://www.apache.org/licenses/LICENSE-2.0
 *
 * Unless required by applicable law or agreed to in writing, software distributed under the License is distributed on
 * an "AS IS" BASIS, WITHOUT WARRANTIES OR CONDITIONS OF ANY KIND, either express or implied. See the License for the
 * specific language governing permissions and limitations under the License.
 */

package uk.q3c.krail.core.user.opt;

import com.google.inject.AbstractModule;
import com.google.inject.Binder;
import uk.q3c.krail.core.guice.vsscope.VaadinSessionScoped;
import uk.q3c.krail.core.user.opt.cache.DefaultOptionCache;
import uk.q3c.krail.core.user.opt.cache.DefaultOptionCacheLoader;
import uk.q3c.krail.core.user.opt.cache.OptionCache;
import uk.q3c.krail.core.user.opt.cache.OptionCacheLoader;

/**
 * Created by David Sowerby on 16/11/14.
 */
public class OptionModule extends AbstractModule {

    /**
     * Configures a {@link Binder} via the exposed methods.
     */
    @Override
    protected void configure() {
        bindOption();
        bindOptionStore();
<<<<<<< HEAD
=======
        bindOptionCache();
        bindOptionCacheLoader();
        bindOptionDao();
        define();
    }

    protected void define() {

    }

    /**
     * Override this method to provide your own {@link OptionDao} implementation
     */
    protected void bindOptionDao() {
        bind(OptionDao.class).to(InMemoryOptionDao.class);
    }

    /**
     * Override this method to provide your own {@link OptionCache} implementation. The scope can be changed, but it
     * seems likely that {@link VaadinSessionScoped} will be most effective, as options are based on a user, and {@link
     * VaadinSessionScoped} is a user session.  However, for an application with a lot of options for anonymous users,
     * Singleton may work better
     */
    protected void bindOptionCache() {
        bind(OptionCache.class).to(DefaultOptionCache.class)
                               .in(VaadinSessionScoped.class);
    }

    /**
     * Override this method to provide your own {@link OptionCacheLoader} implementation
     */
    protected void bindOptionCacheLoader() {
        bind(OptionCacheLoader.class).to(DefaultOptionCacheLoader.class);
>>>>>>> ebdb415d
    }


    /**
     * Override this method to provide your own {@link Option} implementation. If all you want to do is change the
     * storage method, override {@link #bindOptionStore()} instead
     */
    protected void bindOption() {
        bind(Option.class).to(DefaultOption.class);
    }

    /**
     * Override this method to provide your own store implementation for user options. This is in effect a DAO
     * implementation
     */
    protected void bindOptionStore() {
        bind(OptionStore.class).to(InMemoryOptionStore.class);
    }


    protected void configureCache() {
        GuavaCacheConfiguration config = new GuavaCacheConfiguration();



    }
}<|MERGE_RESOLUTION|>--- conflicted
+++ resolved
@@ -31,8 +31,6 @@
     protected void configure() {
         bindOption();
         bindOptionStore();
-<<<<<<< HEAD
-=======
         bindOptionCache();
         bindOptionCacheLoader();
         bindOptionDao();
@@ -66,7 +64,6 @@
      */
     protected void bindOptionCacheLoader() {
         bind(OptionCacheLoader.class).to(DefaultOptionCacheLoader.class);
->>>>>>> ebdb415d
     }
 
 
