--- conflicted
+++ resolved
@@ -11,27 +11,12 @@
 
 package uk.q3c.krail.core.user.opt;
 
-<<<<<<< HEAD
-import com.google.common.collect.Lists;
-=======
->>>>>>> ebdb415d
 import com.mycila.testing.junit.MycilaJunitRunner;
 import com.mycila.testing.plugin.guice.GuiceContext;
 import org.junit.Before;
 import org.junit.Test;
 import org.junit.runner.RunWith;
 import org.mockito.Mock;
-<<<<<<< HEAD
-import uk.q3c.krail.core.user.profile.UserHierarchy;
-import uk.q3c.krail.core.view.component.LocaleContainer;
-import uk.q3c.krail.util.KrailCodeException;
-
-import java.util.ArrayList;
-import java.util.List;
-
-import static org.assertj.core.api.Assertions.assertThat;
-import static org.mockito.Mockito.when;
-=======
 import uk.q3c.krail.core.user.opt.cache.OptionCache;
 import uk.q3c.krail.core.user.opt.cache.OptionCacheKey;
 import uk.q3c.krail.core.user.profile.UserHierarchy;
@@ -46,35 +31,10 @@
 import static org.mockito.Mockito.when;
 import static uk.q3c.krail.core.user.profile.RankOption.*;
 
->>>>>>> ebdb415d
 @RunWith(MycilaJunitRunner.class)
 @GuiceContext({})
 public class DefaultOptionTest {
 
-<<<<<<< HEAD
-    private enum Key {key1, key2}
-    DefaultOption option;
-    DefaultOptionStore store;
-    @Mock
-            LocaleContainer localeContainer;
-    List<String> allLayers;
-    private Class<? extends OptionContext> contextClass=LocaleContainer.class;
-    @Mock
-    private UserHierarchy hierarchy;
-    private ArrayList<String> singleLayer;
-
-    @Test(expected = KrailCodeException.class)
-    public void not_initialised() {
-        //given
-        DefaultOption option2 = new DefaultOption(store, hierarchy);
-        TestContext_without_init context = new TestContext_without_init(option2);
-        //when
-        context.optionMaxDepth();
-
-        //then
-        //exception
-    }
-=======
     DefaultOption option;
     MockContext contextObject;
     MockContext2 contextObject2;
@@ -88,159 +48,9 @@
     private OptionCache optionCache;
     private OptionKey optionKey1;
     private OptionKey optionKey2;
->>>>>>> ebdb415d
-
-//
+
     @Before
     public void setup() {
-<<<<<<< HEAD
-        store = new DefaultOptionStore();
-        option = new DefaultOption(store,hierarchy);
-        option.init(LocaleContainer.class);
-                when(hierarchy.layerForCurrentUser(0)).thenReturn("fbaton");
-                when(hierarchy.layerForCurrentUser(1)).thenReturn("system");
-                when(hierarchy.persistenceName()).thenReturn("MockHierarchy");
-                allLayers = Lists.newArrayList("fbaton", "system");
-                singleLayer = Lists.newArrayList("system");
-    }
-
-//
-    @Test
-    public void putAndGet() {
-        //given
-        when(hierarchy.layersForCurrentUser()).thenReturn(allLayers);
-
-        //when
-        option.set(3, Key.key1);
-        //then
-        assertThat(option.get(5,  Key.key1)).isEqualTo(3);
-    }
-
-    @Test
-    public void put_and_get_override() {
-        //given
-        when(hierarchy.layersForCurrentUser()).thenReturn(allLayers);
-        //when
-        option.set(3,  Key.key1);
-        option.set(7, hierarchy,1,  Key.key1);
-        //then
-        assertThat(option.get(5,  Key.key1)).isEqualTo(3);
-        assertThat(option.get(5, LocaleContainer.class, Key.key1)).isEqualTo(3);
-        assertThat(option.get(5, hierarchy, 1, Key.key1)).isEqualTo(7);
-    }
-
-    @Test
-    public void delete() {
-        //given
-        when(hierarchy.layersForCurrentUser()).thenReturn(allLayers);
-        //when
-        option.set(3,  Key.key1);
-        option.set(7, hierarchy,1,  Key.key1);
-        option.delete(hierarchy,0,  Key.key1);
-        //then
-        assertThat(option.get(5,  Key.key1)).isEqualTo(7);
-        assertThat(option.get(5, hierarchy, 1,  Key.key1)).isEqualTo(7);
-        assertThat(option.get(5, hierarchy, 0,  Key.key1)).isEqualTo(7);
-        assertThat(option.get(5, hierarchy,  Key.key1)).isEqualTo(7);
-    }
-
-    @Test
-    public void delete2() {
-        //given
-        when(hierarchy.layersForCurrentUser()).thenReturn(allLayers);
-        //when
-        option.set(3,  Key.key1);
-        option.set(7, hierarchy,1,  Key.key1);
-        option.delete(hierarchy,  Key.key1);
-        //then
-        assertThat(option.get(5,  Key.key1)).isEqualTo(7);
-        assertThat(option.get(5, hierarchy, 1,  Key.key1)).isEqualTo(7);
-        assertThat(option.get(5, hierarchy, 0,  Key.key1)).isEqualTo(7);
-        assertThat(option.get(5, hierarchy,  Key.key1)).isEqualTo(7);
-    }
-
-    @Test
-    public void defaultValue() {
-        //given
-        when(hierarchy.layersForCurrentUser()).thenReturn(allLayers);
-        //when
-
-        //then
-        assertThat(option.get(5,  Key.key1)).isEqualTo(5);
-    }
-
-    @Test
-    public void defaultValue2() {
-        //given
-        when(hierarchy.layersForCurrentUser()).thenReturn(allLayers);
-        //when
-        option.set(3,  Key.key2);
-        //then
-        assertThat(option.get(5,  Key.key1)).isEqualTo(5);
-    }
-
-    @Test
-    public void defaultValue3() {
-        //given
-        when(hierarchy.layersForCurrentUser()).thenReturn(allLayers);
-        //when
-        option.set(3, hierarchy,  Key.key2);
-        option.delete(Key.key2);
-        //then
-        assertThat(option.get(5,  Key.key2)).isEqualTo(5);
-    }
-
-    @Test
-    public void flushCache() {
-        //given
-
-        //when
-option.flushCache();
-        //then does nothing
-        assertThat(true).isTrue();
-    }
-
-    @Test
-    public void init_context_class() {
-        //given
-        DefaultOption option2 = new DefaultOption(store, hierarchy);
-        //when
-option2.init(LocaleContainer.class);
-        //then
-        assertThat(option.getContext()).isEqualTo(LocaleContainer.class);
-    }
-
-    @Test
-    public void init_context_instance() {
-        //given
-        DefaultOption option2 = new DefaultOption(store, hierarchy);
-
-        //when
-option2.init(localeContainer);
-        //then
-        assertThat(option.getContext()).isEqualTo(LocaleContainer.class);
-    }
-
-    private static class TestContext_without_init implements OptionContext {
-
-        public enum OptionProperty {
-            MAX_DEPTH
-        }
-
-        private Option option;
-
-        public TestContext_without_init(Option option) {
-            this.option = option;
-        }
-
-        @Override
-        public Option getOption() {
-            return option;
-        }
-
-        public int optionMaxDepth() {
-            return option.get(3, OptionProperty.MAX_DEPTH);
-=======
         contextObject = new MockContext();
         option = new DefaultOption(optionCache, defaultHierarchy);
         optionKey1 = new OptionKey(context, TestLabelKey.key1, "q");
@@ -433,7 +243,6 @@
         @Override
         public Option getOption() {
             return null;
->>>>>>> ebdb415d
         }
     }
 }