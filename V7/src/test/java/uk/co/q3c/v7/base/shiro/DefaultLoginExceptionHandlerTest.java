﻿package uk.co.q3c.v7.base.shiro;

import static org.mockito.Mockito.verify;

import javax.inject.Inject;

import org.apache.shiro.authc.UsernamePasswordToken;
import org.junit.Before;
import org.junit.Test;
import org.junit.runner.RunWith;
import org.mockito.Mock;

import uk.co.q3c.v7.base.config.V7Ini;
import uk.co.q3c.v7.base.navigate.StandardPageKey;
import uk.co.q3c.v7.base.navigate.V7Navigator;
import uk.co.q3c.v7.base.view.LoginView;

import com.mycila.testing.junit.MycilaJunitRunner;
import com.mycila.testing.plugin.guice.GuiceContext;

import fixture.TestIniModule;

@RunWith(MycilaJunitRunner.class)
@GuiceContext({ TestIniModule.class })
public class DefaultLoginExceptionHandlerTest {

	// @Inject
	DefaultLoginExceptionHandler handler;

	@Mock
	LoginView loginView;

	@Mock
	V7Navigator navigator;

	@Inject
	V7Ini ini;

	UsernamePasswordToken token;

	@Before
	public void setup() {
		handler = new DefaultLoginExceptionHandler(navigator);
	}

	@Test
	public void accountLocked() {
		// given
		token = new UsernamePasswordToken("fred", "password");
		// when
<<<<<<< HEAD
		handler.accountLocked(loginView, token, null);
=======
		handler.accountLocked(loginView, token, null); //right?
>>>>>>> ab383804
		// then
		verify(navigator).navigateTo(StandardPageKey.Unlock_Account);

	}

	@Test
	public void unknownAccount() {
		// given
		token = new UsernamePasswordToken("fred", "password");
		// when
		handler.unknownAccount(loginView, token, null);
		// then
		verify(loginView).setStatusMessage(DefaultLoginExceptionHandler.INVALID_LOGIN);

	}

	@Test
	public void concurrentAccess() {
		// given
		token = new UsernamePasswordToken("fred", "password");
		// when
		handler.concurrentAccess(loginView, token, null);
		// then
		verify(loginView).setStatusMessage(DefaultLoginExceptionHandler.CONCURRENT);

	}

	@Test
	public void disabledAccount() {
		// given
		token = new UsernamePasswordToken("fred", "password");
		// when
		handler.disabledAccount(loginView, token, null);
		// then
		verify(navigator).navigateTo(StandardPageKey.Enable_Account);
	}

	@Test
	public void excessiveAttempts() {
		// given
		token = new UsernamePasswordToken("fred", "password");
		// when
		handler.excessiveAttempts(loginView, token, null);
		// then
		verify(navigator).navigateTo(StandardPageKey.Reset_Account);
	}

	@Test
	public void expiredCredentials() {
		// given
		token = new UsernamePasswordToken("fred", "password");
		// when
		handler.expiredCredentials(loginView, token, null);
		// then
		verify(navigator).navigateTo(StandardPageKey.Refresh_Account);
	}

	@Test
	public void incorrectCredentials() {
		// given
		token = new UsernamePasswordToken("fred", "password");
		// when
		handler.incorrectCredentials(loginView, token, null);
		// then
		verify(loginView).setStatusMessage(DefaultLoginExceptionHandler.INVALID_LOGIN);
	}
}<|MERGE_RESOLUTION|>--- conflicted
+++ resolved
@@ -48,11 +48,7 @@
 		// given
 		token = new UsernamePasswordToken("fred", "password");
 		// when
-<<<<<<< HEAD
 		handler.accountLocked(loginView, token, null);
-=======
-		handler.accountLocked(loginView, token, null); //right?
->>>>>>> ab383804
 		// then
 		verify(navigator).navigateTo(StandardPageKey.Unlock_Account);
 
