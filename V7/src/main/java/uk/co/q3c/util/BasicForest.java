package uk.co.q3c.util;

import java.util.ArrayList;
import java.util.Collection;
import java.util.List;

import org.apache.commons.lang3.StringUtils;

import edu.uci.ics.jung.graph.DelegateForest;
import edu.uci.ics.jung.graph.Forest;
import edu.uci.ics.jung.graph.Tree;

/**
 * A very simple semantic wrapper for the <a
 * href=http://jung.sourceforge.net/site/index.html> Jung</a> library, to use
 * the more familiar language of trees. Underneath is it a proper implementation
 * of a graph - there are many methods not exposed through this wrapper, but you
 * can access those via {@link #getGraph()}
 * <p>
 * The E (edge) parameter for the underlying graph is a simple Integer
 * 
 * @param <V>
 *            the type of object to be contained (the 'node'). Must implement
 *            equals
 */
public class BasicForest<V> {

	private Forest<V, Integer> graph;
	private int edgeCount = 0;

	public BasicForest() {
		graph = new DelegateForest<V, Integer>();
	}

	public void addNode(V node) {
		graph.addVertex(node);
	}

	public boolean containsNode(V node) {
		return graph.containsVertex(node);
	}

	/**
	 * Adds a {@code childNode} to {@code parentNode}. Note that if
	 * {@code parentNode} is not already in the tree, it will be added - which
	 * may mean that you no longer have a single root
	 * 
	 * @param parentNode
	 * @param childNode
	 */
	public void addChild(V parentNode, V childNode) {
		if (parentNode == null) {
			addNode(childNode);
		} else {
			graph.addEdge(newEdge(), parentNode, childNode);
		}
	}

	private Integer newEdge() {
		edgeCount++;
		return edgeCount;
	}

	public boolean hasChild(V parentNode, V childNode) {
		return graph.getParent(childNode).equals(parentNode);
	}

	public V getParent(V childNode) {
		return graph.getParent(childNode);
	}

	/**
	 * First step is to identify where this branch should join the tree - this
	 * is the last node in the branch which is already in the tree. The
	 * remainder of the branch is then appended to that node. If none of the
	 * nodes already exist, the first node of the branch is taken as a root node
	 * (that is, it has no parent).
	 * 
	 * @param branch
	 * @return
	 */
	public V addBranch(List<V> branch) {
		if ((branch == null) || (branch.isEmpty())) {
			return null;
		}
		int startIndex = -1;
		for (int i = 0; i < branch.size(); i++) {
			if (!this.containsNode(branch.get(i))) {
				startIndex = i - 1;
				break;
			}
		}
		// no join found
		if (startIndex < 0) {
			// put the first node in as a root
			addNode(branch.get(0));
			startIndex = 1;
		}
		if (startIndex == 0) {
			addChild(null, branch.get(0));
			startIndex++;
		}
		for (int j = startIndex; j < branch.size(); j++) {
			addChild(branch.get(j - 1), branch.get(j));
		}
		return branch.get(0);
	}

	/**
	 * Returns the node contained in the tree which matches (equals) the
	 * supplied {@code node}
	 * 
	 * @param node
	 * @return
	 */
	public V getNode(V node) {
		Collection<V> x = graph.getVertices();
		List<V> list = new ArrayList<V>(x);
		int n = list.indexOf(node);
		if (n < 0) {
			return null;
		}
		V found = list.get(n);
		return found;
	}

	public List<V> getChildren(V parentNode) {
		return new ArrayList<V>(graph.getChildren(parentNode));

	}

	/**
	 * Get all the nodes which are below the {@code parentNode},that is
	 * children, children's children etc. The returned list includes the
	 * {@code parentNode}
	 * 
	 * @param parentNode
	 * @return
	 */
	public List<V> getSubtreeNodes(V parentNode) {
		Collection<V> children = graph.getChildren(parentNode);
		List<V> list = new ArrayList<V>();
		list.add(parentNode);
		if (children != null) {
			for (V v : children) {
				list.addAll(getSubtreeNodes(v));
			}
		}
		return list;

	}

	/**
	 * Finds all the leaves for the specified {@code parentNode}, that is, all
	 * those with no children;
	 * 
	 * @param parentNode
	 * @param leaves
	 */
	private void findLeaves(V parentNode, List<V> leaves) {
		if (leaves == null)
			return;
		Collection<V> children = graph.getChildren(parentNode);
		if (children == null)
			return;
		if (children.size() == 0) {
			leaves.add(parentNode);
		} else {
			for (V v : children) {
				findLeaves(v, leaves);
			}
		}
	}

	/**
	 * Finds all the leaves for the whole tree, that is, all those with no
	 * children, from the root of the tree. Use {@link #findLeaves(Object)} if
	 * you want leaves for a subset of the tree
	 * 
	 * @param leaves
	 * @see #findLeaves(Object)
	 */
	public List<V> findLeaves() {
		List<V> leaves = new ArrayList<V>();
		findLeaves(getRoot(), leaves);
		return leaves;
	}

	public List<V> findLeaves(V parentNode) {
		List<V> leaves = new ArrayList<V>();
		findLeaves(parentNode, leaves);
		return leaves;
	}

	/**
	 * Returns a list of all the entries in the tree
	 * 
	 * @return
	 */
	public Collection<V> getEntries() {
		return graph.getVertices();
	}

	public void clear() {
		graph = new DelegateForest<V, Integer>();
		edgeCount = 0;
	}

	/**
	 * Returns a list of all the roots - the entry which is at the start of each
	 * chain or branch. For the tree to be a tree, there should only be one of
	 * these
	 * 
	 * @return
	 */
	public List<V> getRoots() {
		Collection<Tree<V, Integer>> t = graph.getTrees();
		List<V> branchRoots = new ArrayList<V>();
		for (Tree<V, Integer> branch : t) {
			branchRoots.add(branch.getRoot());
		}
		return branchRoots;
	}

	@Override
	public String toString() {
		StringBuilder buf = new StringBuilder();
		for (V rootNode : getRoots()) {
			buf.append("\n");
			text(rootNode, buf, 0);
		}
		return buf.toString();
	}

	public void text(V node, StringBuilder buf, int level) {
		String indent = StringUtils.repeat("-", level + 1);
		buf.append(indent);
		buf.append(node.toString() + "\n");
		for (V child : getChildren(node)) {
			text(child, buf, level + 1);
		}
	}

	public int getChildCount(V parentNode) {
		return graph.getChildCount(parentNode);
	}

	public boolean hasChildren(V parentNode) {
		return getChildCount(parentNode) > 0;
	}

	/**
	 * Assumes this is a genuine tree and that there is only one root, or just
	 * takes the first one
	 * 
	 * @return
	 */
	public V getRoot() {
		if (getRoots().isEmpty()) {
			return null;
		} else {
			return getRoots().get(0);
		}
	}

	public int getNodeCount() {
		return graph.getVertexCount();
	}

	public Forest<V, Integer> getGraph() {
		return graph;
	}

	/**
	 * Uses a list to return all vertices, but no ordering should be implied
	 * 
	 * @return
	 */
	public List<V> getAllNodes() {
<<<<<<< HEAD
		return new ArrayList<>(graph.getVertices());
=======
		return new ArrayList<V>(graph.getVertices());
>>>>>>> 7a15dd5d
	}

}<|MERGE_RESOLUTION|>--- conflicted
+++ resolved
@@ -277,11 +277,7 @@
 	 * @return
 	 */
 	public List<V> getAllNodes() {
-<<<<<<< HEAD
-		return new ArrayList<>(graph.getVertices());
-=======
 		return new ArrayList<V>(graph.getVertices());
->>>>>>> 7a15dd5d
 	}
 
 }