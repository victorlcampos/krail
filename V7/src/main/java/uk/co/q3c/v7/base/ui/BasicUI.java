package uk.co.q3c.v7.base.ui;

import javax.inject.Inject;

import uk.co.q3c.v7.base.navigate.V7Navigator;

import com.vaadin.annotations.Theme;
import com.vaadin.data.util.converter.ConverterFactory;
import com.vaadin.server.ErrorHandler;
import com.vaadin.ui.AbstractOrderedLayout;
import com.vaadin.ui.VerticalLayout;

// @PreserveOnRefresh
@Theme("chameleon")
public class BasicUI extends ScopedUI {
<<<<<<< HEAD
	
	@Inject
	protected BasicUI(V7Navigator navigator,
			ErrorHandler errorHandler, ConverterFactory converterFactory) {
		super(navigator, errorHandler, converterFactory);
=======

	@Inject
	protected BasicUI(V7Navigator navigator, ErrorHandler errorHandler, ConverterFactory converterFactory) {
		super(navigator, errorHandler, converterFactory);

>>>>>>> 68278050
	}

	@Override
	protected AbstractOrderedLayout screenLayout() {
		return new VerticalLayout(getViewDisplayPanel());
	}
<<<<<<< HEAD

=======
>>>>>>> 68278050

	@Override
	protected String pageTitle() {
		return "V7 base";
	}

}<|MERGE_RESOLUTION|>--- conflicted
+++ resolved
@@ -13,29 +13,16 @@
 // @PreserveOnRefresh
 @Theme("chameleon")
 public class BasicUI extends ScopedUI {
-<<<<<<< HEAD
-	
-	@Inject
-	protected BasicUI(V7Navigator navigator,
-			ErrorHandler errorHandler, ConverterFactory converterFactory) {
-		super(navigator, errorHandler, converterFactory);
-=======
 
 	@Inject
 	protected BasicUI(V7Navigator navigator, ErrorHandler errorHandler, ConverterFactory converterFactory) {
 		super(navigator, errorHandler, converterFactory);
-
->>>>>>> 68278050
 	}
 
 	@Override
 	protected AbstractOrderedLayout screenLayout() {
 		return new VerticalLayout(getViewDisplayPanel());
 	}
-<<<<<<< HEAD
-
-=======
->>>>>>> 68278050
 
 	@Override
 	protected String pageTitle() {
