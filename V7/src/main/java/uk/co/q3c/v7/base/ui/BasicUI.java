--- conflicted
+++ resolved
@@ -16,15 +16,10 @@
 public class BasicUI extends ScopedUI {
 
 	@Inject
-<<<<<<< HEAD
-	protected BasicUI(V7Navigator navigator, ErrorHandler errorHandler, ConverterFactory converterFactory) {
-		super(navigator, errorHandler, converterFactory);
-=======
 	protected BasicUI(V7Navigator navigator, ErrorHandler errorHandler, ConverterFactory converterFactory,
 			LoginStatusHandler loginStatusHandler) {
 		super(navigator, errorHandler, converterFactory, loginStatusHandler);
 
->>>>>>> 258e1456
 	}
 
 	@Override
