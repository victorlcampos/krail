--- conflicted
+++ resolved
@@ -1,4 +1,4 @@
-/*
+﻿/*
  * Copyright (C) 2013 David Sowerby
  * 
  * Licensed under the Apache License, Version 2.0 (the "License"); you may not use this file except in compliance with
@@ -28,21 +28,6 @@
 public class DateTimeConverter implements Converter<Date, DateTime> {
 
 	@Override
-<<<<<<< HEAD
-	public DateTime convertToModel(Date value,
-			Class<? extends DateTime> targetType, Locale locale)
-			throws com.vaadin.data.util.converter.Converter.ConversionException {
-
-		return new DateTime(value);
-
-	}
-
-	@Override
-	public Date convertToPresentation(DateTime value,
-			Class<? extends Date> targetType, Locale locale)
-			throws com.vaadin.data.util.converter.Converter.ConversionException {
-		return value.toDate();
-=======
 	public Class<DateTime> getModelType() {
 		return DateTime.class;
 	}
@@ -50,7 +35,6 @@
 	@Override
 	public Class<Date> getPresentationType() {
 		return Date.class;
->>>>>>> 968124c3
 	}
 
 	@Override
