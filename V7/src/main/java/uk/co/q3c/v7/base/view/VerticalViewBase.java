--- conflicted
+++ resolved
@@ -45,21 +45,10 @@
 	 * 
 	 * @return
 	 */
-<<<<<<< HEAD
-	//why do you use getScopedUI instead of getUI ?
-	@Override
-	public ScopedUI getUI() {
-		return (ScopedUI) super.getUI();
-	}
-	
-	public V7Navigator getNavigator() {
-		return getUI().getV7Navigator();
-=======
 
 	@Override
 	public ScopedUI getUI() {
 		return (ScopedUI) super.getUI();
->>>>>>> 7a15dd5d
 	}
 
 	protected abstract void processParams(List<String> params);
