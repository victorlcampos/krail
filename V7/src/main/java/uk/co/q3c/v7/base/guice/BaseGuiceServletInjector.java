--- conflicted
+++ resolved
@@ -96,8 +96,6 @@
 		baseModules.add(new ThreadScopeModule());
 		baseModules.add(new UIScopeModule());
 		
-		addAppModules(baseModules);
-		
 		baseModules.add(createShiroWebModule(ctx.get()));
 		baseModules.add(createShiroVaadinModule());
 		baseModules.add(new ShiroAopModule());
@@ -107,12 +105,8 @@
 		baseModules.add(new I18NModule());
 		
 		baseModules.add(new StandardViewModule());
-<<<<<<< HEAD
-		
-		
-=======
+
 		addAppModules(baseModules, ini);
->>>>>>> 913c1da3
 		return baseModules;
 	}
 	
@@ -130,7 +124,7 @@
 		return new V7ShiroVaadinModule();
 	}
 
-	protected abstract void addAppModules(List<Module> baseModules, V7Ini ini);
+	protected abstract void addAppModules(List<Module> baseModules, BaseIni ini);
 
 	@Override
 	public void contextInitialized(ServletContextEvent servletContextEvent) {
