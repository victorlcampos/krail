--- conflicted
+++ resolved
@@ -1,4 +1,4 @@
-/*
+﻿/*
  * Copyright (C) 2013 David Sowerby
  * 
  * Licensed under the Apache License, Version 2.0 (the "License"); you may not use this file except in compliance with
@@ -27,14 +27,14 @@
 import org.slf4j.Logger;
 import org.slf4j.LoggerFactory;
 
-import uk.co.q3c.v7.base.config.BaseIniModule;
-import uk.co.q3c.v7.base.config.BaseIni;
+import uk.co.q3c.v7.base.config.IniModule;
+import uk.co.q3c.v7.base.config.V7Ini;
 import uk.co.q3c.v7.base.guice.threadscope.ThreadScopeModule;
 import uk.co.q3c.v7.base.guice.uiscope.UIScopeModule;
 import uk.co.q3c.v7.base.navigate.Sitemap;
 import uk.co.q3c.v7.base.navigate.SitemapProvider;
 import uk.co.q3c.v7.base.shiro.DefaultShiroModule;
-import uk.co.q3c.v7.base.shiro.ShiroVaadinModule;
+import uk.co.q3c.v7.base.shiro.V7ShiroVaadinModule;
 import uk.co.q3c.v7.base.shiro.V7SecurityManager;
 import uk.co.q3c.v7.base.shiro.VaadinSessionManager;
 import uk.co.q3c.v7.base.useropt.DefaultUserOptionModule;
@@ -64,42 +64,40 @@
 	}
 
 	/**
-	 * Module instances for the base should be added in {@link #getModules()}. Module instance for the app using V7
-	 * should be added to {@link AppModules#appModules()}
+	 * Module instances for the base should be added in {@link #getModules()}.
+	 * Module instance for the app using V7 should be added to
+	 * {@link AppModules#appModules()}
 	 * 
 	 * @see com.google.inject.servlet.GuiceServletContextListener#getInjector()
 	 */
 	@Override
 	protected Injector getInjector() {
 
-<<<<<<< HEAD
-		injector = Guice.createInjector(createIniModule());
-=======
-		injector = Guice.createInjector(new IniModule(), new I18NModule());
->>>>>>> 5bf4e43f
+		injector = Guice.createInjector(createIniModule(), new I18NModule());
 
 		injector = injector.createChildInjector(getModules());
 
 		// The SecurityManager binding is in ShiroWebModule, and therefore
 		// DefaultShiroWebModule. By default the binding
 		// is to DefaultWebSecurityManager
-		SecurityManager securityManager = injector.getInstance(SecurityManager.class);
+		SecurityManager securityManager = injector
+				.getInstance(SecurityManager.class);
 		SecurityUtils.setSecurityManager(securityManager);
                 ((V7SecurityManager) securityManager).setSessionManager(new VaadinSessionManager());
 
 		return injector;
 	}
-	
+
 	/**
 	 * Override this to provide your own IniModule
 	 */
-	protected BaseIniModule createIniModule(){
-		return new BaseIniModule();
+	protected IniModule createIniModule(){
+		return new IniModule();
 	}
 	
 	private List<Module> getModules() {
 		// ini load is handled by the provider
-		BaseIni ini = injector.getInstance(BaseIni.class);
+		V7Ini ini = injector.getInstance(V7Ini.class);
 		List<Module> baseModules = new ArrayList<>();
 
 		if (ini.optionReadSiteMap()) {
@@ -111,20 +109,6 @@
 			// module for Views must be in addAppModules()
 			log.debug("ini sitemap option is false, not loading sitemap");
 		}
-<<<<<<< HEAD
-		baseModules.add(new ThreadScopeModule());
-		baseModules.add(new UIScopeModule());
-		
-		baseModules.add(createShiroWebModule(ctx.get()));
-		baseModules.add(createShiroVaadinModule());
-		baseModules.add(new ShiroAopModule());
-		
-		baseModules.add(createBaseModule());
-		
-		baseModules.add(new I18NModule());
-		
-		baseModules.add(createViewModule());
-=======
 
 		baseModules.add(new ThreadScopeModule());
 		baseModules.add(new UIScopeModule());
@@ -137,43 +121,11 @@
 		baseModules.add(baseModule());
 
 		baseModules.add(standardViewModule());
->>>>>>> 5bf4e43f
 
 		addAppModules(baseModules, ini);
 		return baseModules;
 	}
-	
-	/**
-	 * Override this to provide your own ShiroWebModule
-	 */
-	protected DefaultShiroWebModule createShiroWebModule(ServletContext ctx){
-		return new DefaultShiroWebModule(ctx);
-	}
-	
-	/**
-	 * Override this to provide your own BaseModule
-	 */
-	protected BaseModule createBaseModule() {
-		return new BaseModule();
-	}
-	
-	/**
-	 * Override this to provide your own ShiroModule
-	 */
-	protected V7ShiroVaadinModule createShiroVaadinModule(){
-		return new V7ShiroVaadinModule();
-	}
-	
-	/**
-	 * Override this to provide your own ViewModule
-	 */
-	protected StandardViewModule createViewModule(){
-		return new StandardViewModule();
-	}
-
-<<<<<<< HEAD
-	protected abstract void addAppModules(List<Module> baseModules, BaseIni ini);
-=======
+
 	private Module userOptionsModule(V7Ini ini) {
 		return new DefaultUserOptionModule(ini);
 	}
@@ -188,13 +140,13 @@
 	}
 
 	/**
-	 * Override this method if you have sub-classed {@link ShiroVaadinModule} to provide your own bindings for Shiro
+	 * Override this method if you have sub-classed {@link V7ShiroVaadinModule} to provide your own bindings for Shiro
 	 * related exceptions.
 	 * 
 	 * @return
 	 */
 	protected Module shiroVaadinModule() {
-		return new ShiroVaadinModule();
+		return new V7ShiroVaadinModule();
 	}
 
 	/**
@@ -225,12 +177,12 @@
 	 * @param ini
 	 */
 	protected abstract void addAppModules(List<Module> baseModules, V7Ini ini);
->>>>>>> 5bf4e43f
 
 	@Override
 	public void contextInitialized(ServletContextEvent servletContextEvent) {
 		ctx = createThreadLocalServletContext();
-		final ServletContext servletContext = servletContextEvent.getServletContext();
+		final ServletContext servletContext = servletContextEvent
+				.getServletContext();
 		ctx.set(servletContext);
 		super.contextInitialized(servletContextEvent);
 	}
