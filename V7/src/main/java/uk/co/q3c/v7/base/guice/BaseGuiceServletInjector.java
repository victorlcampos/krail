--- conflicted
+++ resolved
@@ -1,4 +1,4 @@
-/*
+﻿/*
  * Copyright (C) 2013 David Sowerby
  * 
  * Licensed under the Apache License, Version 2.0 (the "License"); you may not use this file except in compliance with
@@ -27,8 +27,8 @@
 import org.slf4j.Logger;
 import org.slf4j.LoggerFactory;
 
-import uk.co.q3c.v7.base.config.BaseIniModule;
-import uk.co.q3c.v7.base.config.BaseIni;
+import uk.co.q3c.v7.base.config.IniModule;
+import uk.co.q3c.v7.base.config.V7Ini;
 import uk.co.q3c.v7.base.guice.threadscope.ThreadScopeModule;
 import uk.co.q3c.v7.base.guice.uiscope.UIScopeModule;
 import uk.co.q3c.v7.base.navigate.Sitemap;
@@ -70,11 +70,7 @@
 	@Override
 	protected Injector getInjector() {
 
-<<<<<<< HEAD
 		injector = Guice.createInjector(createIniModule());
-=======
-		injector = Guice.createInjector(new IniModule());
->>>>>>> 968124c3
 
 		injector = injector.createChildInjector(getModules());
 
@@ -86,17 +82,17 @@
 
 		return injector;
 	}
-	
+
 	/**
 	 * Override this to provide your own IniModule
 	 */
-	protected BaseIniModule createIniModule(){
-		return new BaseIniModule();
+	protected IniModule createIniModule(){
+		return new IniModule();
 	}
 	
 	private List<Module> getModules() {
 		// ini load is handled by the provider
-		BaseIni ini = injector.getInstance(BaseIni.class);
+		V7Ini ini = injector.getInstance(V7Ini.class);
 		List<Module> baseModules = new ArrayList<>();
 
 		if (ini.optionReadSiteMap()) {
@@ -108,21 +104,6 @@
 			// module for Views must be in addAppModules()
 			log.debug("ini sitemap option is false, not loading sitemap");
 		}
-<<<<<<< HEAD
-		baseModules.add(new ThreadScopeModule());
-		baseModules.add(new UIScopeModule());
-		
-		baseModules.add(createShiroWebModule(ctx.get()));
-		baseModules.add(createShiroVaadinModule());
-		baseModules.add(new ShiroAopModule());
-		
-		baseModules.add(createBaseModule());
-		
-		baseModules.add(new I18NModule());
-		
-		baseModules.add(createViewModule());
-=======
-
 		baseModules.add(new ThreadScopeModule());
 		baseModules.add(new UIScopeModule());
 
@@ -136,43 +117,11 @@
 		baseModules.add(new I18NModule());
 
 		baseModules.add(standardViewModule());
->>>>>>> 968124c3
 
 		addAppModules(baseModules, ini);
 		return baseModules;
 	}
-	
-	/**
-	 * Override this to provide your own ShiroWebModule
-	 */
-	protected DefaultShiroWebModule createShiroWebModule(ServletContext ctx){
-		return new DefaultShiroWebModule(ctx);
-	}
-	
-	/**
-	 * Override this to provide your own BaseModule
-	 */
-	protected BaseModule createBaseModule() {
-		return new BaseModule();
-	}
-	
-	/**
-	 * Override this to provide your own ShiroModule
-	 */
-	protected V7ShiroVaadinModule createShiroVaadinModule(){
-		return new V7ShiroVaadinModule();
-	}
-	
-	/**
-	 * Override this to provide your own ViewModule
-	 */
-	protected StandardViewModule createViewModule(){
-		return new StandardViewModule();
-	}
 
-<<<<<<< HEAD
-	protected abstract void addAppModules(List<Module> baseModules, BaseIni ini);
-=======
 	private Module userOptionsModule(V7Ini ini) {
 		return new DefaultUserOptionModule(ini);
 	}
@@ -224,7 +173,6 @@
 	 * @param ini
 	 */
 	protected abstract void addAppModules(List<Module> baseModules, V7Ini ini);
->>>>>>> 968124c3
 
 	@Override
 	public void contextInitialized(ServletContextEvent servletContextEvent) {
