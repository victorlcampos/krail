/*
 * Copyright (C) 2013 David Sowerby
 * 
 * Licensed under the Apache License, Version 2.0 (the "License"); you may not use this file except in compliance with
 * the License. You may obtain a copy of the License at
 * 
 * http://www.apache.org/licenses/LICENSE-2.0
 * 
 * Unless required by applicable law or agreed to in writing, software distributed under the License is distributed on
 * an "AS IS" BASIS, WITHOUT WARRANTIES OR CONDITIONS OF ANY KIND, either express or implied. See the License for the
 * specific language governing permissions and limitations under the License.
 */
package uk.co.q3c.v7.base.view;

import java.util.Map;

import javax.inject.Inject;

import org.slf4j.Logger;
import org.slf4j.LoggerFactory;

import uk.co.q3c.v7.base.navigate.V7Navigator;

import com.vaadin.ui.Component;

public abstract class ViewBase implements V7View {

	private static Logger log = LoggerFactory.getLogger(ViewBase.class);
	private final V7Navigator navigator;
	protected Component rootComponent;

	@Inject
	protected ViewBase(V7Navigator navigator) {
		super();
		this.navigator = navigator;

	}

	/**
	 * Implement this method to create and assemble the user interface components for the view. If you use sub-class
	 * {@link ViewBaseWithLayout} there are some useful shorthand methods for creating and sizing components.
	 * <p>
	 * If you are sub-classing this class directly, this method must populate {@link #rootComponent} with the component
	 * at the root of component hierarchy (the one which will be inserted into the Vaadin UI for display)
	 */
	protected abstract void buildView();

	@Override
	public void enter(V7ViewChangeEvent event) {
<<<<<<< HEAD
		log.debug("entered view: " + this.getClass().getSimpleName() + " with uri: "
				+ event.getNewNavigationState().getFragment().getUri());
		processParams(event.getNewNavigationState().getFragment().getParameters());
	}

	protected abstract void processParams(Map<String, String> params);
=======
		log.debug("entered view: " + this.getClass().getSimpleName() + " with uri " + navigator.getNavigationState());
		List<String> params = navigator.getNavigationParams();
		processParams(params);
	}

	/**
	 * This method is called with the URI parameters separated from the "address" part of the URI, and is typically used
	 * to set up the state of a view in response to the parameter values
	 * 
	 * @param params
	 */
	protected abstract void processParams(List<String> params);
>>>>>>> a0e35d15

	public V7Navigator getNavigator() {
		return navigator;
	}

	@Override
	public Component getRootComponent() {
		if (rootComponent == null) {
			buildView();
		}
		return rootComponent;
	}

}<|MERGE_RESOLUTION|>--- conflicted
+++ resolved
@@ -47,17 +47,9 @@
 
 	@Override
 	public void enter(V7ViewChangeEvent event) {
-<<<<<<< HEAD
 		log.debug("entered view: " + this.getClass().getSimpleName() + " with uri: "
 				+ event.getNewNavigationState().getFragment().getUri());
 		processParams(event.getNewNavigationState().getFragment().getParameters());
-	}
-
-	protected abstract void processParams(Map<String, String> params);
-=======
-		log.debug("entered view: " + this.getClass().getSimpleName() + " with uri " + navigator.getNavigationState());
-		List<String> params = navigator.getNavigationParams();
-		processParams(params);
 	}
 
 	/**
@@ -66,8 +58,7 @@
 	 * 
 	 * @param params
 	 */
-	protected abstract void processParams(List<String> params);
->>>>>>> a0e35d15
+	protected abstract void processParams(Map<String, String> params);
 
 	public V7Navigator getNavigator() {
 		return navigator;
