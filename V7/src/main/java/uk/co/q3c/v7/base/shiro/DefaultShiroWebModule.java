/*
 * Copyright (C) 2013 David Sowerby
 * 
 * Licensed under the Apache License, Version 2.0 (the "License"); you may not use this file except in compliance with
 * the License. You may obtain a copy of the License at
 * 
 * http://www.apache.org/licenses/LICENSE-2.0
 * 
 * Unless required by applicable law or agreed to in writing, software distributed under the License is distributed on
 * an "AS IS" BASIS, WITHOUT WARRANTIES OR CONDITIONS OF ANY KIND, either express or implied. See the License for the
 * specific language governing permissions and limitations under the License.
 */
package uk.co.q3c.v7.base.shiro;

import java.util.Collection;

import javax.servlet.ServletContext;

import org.apache.shiro.authc.credential.CredentialsMatcher;
import org.apache.shiro.config.ConfigurationException;
import org.apache.shiro.guice.web.ShiroWebModule;
import org.apache.shiro.subject.Subject;
import org.apache.shiro.web.mgt.WebSecurityManager;

import uk.co.q3c.v7.base.config.IniModule;
import uk.co.q3c.v7.base.view.component.SubjectProvider;

import com.google.inject.assistedinject.FactoryModuleBuilder;
import com.google.inject.binder.AnnotatedBindingBuilder;

/**
 * Bindings for Shiro. Logically, the binding for {@link Subject} to {@link SubjectProvider} should be here, but that
 * makes the injector creation complicated, so it resides in {@link IniModule}
 * 
 * @author David Sowerby 15 Jul 2013
 * 
 */
public class DefaultShiroWebModule extends ShiroWebModule {

	public DefaultShiroWebModule(ServletContext sc) {
		super(sc);
	}

	@Override
	protected void configureShiroWeb() {
<<<<<<< HEAD
		// bind the authentication realm
		bindShiroRealm();
		bindCredentialsMatcher();
	}
	
	/**
	 * Override this to provide your own Realm
	 * default: <code>bindRealm().to(DefaultRealm.class);</code>
	 */
	protected void bindShiroRealm() {
		bindRealm().to(DefaultRealm.class);
		//this is just an implementatin detail, other realms may not need LoginAttemptLog
=======

		install(new FactoryModuleBuilder().build(URIPermissionFactory.class));
		expose(URIPermissionFactory.class);
		bindCredentialsMatcher();
>>>>>>> 968124c3
		bindLoginAttemptLog();
		bindRealms();

	}

	/**
	 * Override this to bind your own Realm implementation(s). Multiple calls can be made to bindRealm();
	 */
	protected void bindRealms() {
		bindRealm().to(DefaultRealm.class);
	}

<<<<<<< HEAD
	private void bindLoginAttemptLog() {
=======
	/**
	 * Override this to bind your own implementation of {@link LoginAttemptLog}
	 */
	protected void bindLoginAttemptLog() {
>>>>>>> 968124c3
		bind(LoginAttemptLog.class).to(DefaultLoginAttemptLog.class);
	}

	/**
<<<<<<< HEAD
	 * Override this to provide your own CredentialsMatcher
	 * default: <code>bind(CredentialsMatcher.class).to(AlwaysPasswordCredentialsMatcher.class);</code>
=======
	 * Override this method to bind your own {@link CredentialsMatcher} implementation
>>>>>>> 968124c3
	 */
	protected void bindCredentialsMatcher() {
		bind(CredentialsMatcher.class).to(AlwaysPasswordCredentialsMatcher.class);
	}

	@Override
	protected void bindWebSecurityManager(AnnotatedBindingBuilder<? super WebSecurityManager> bind) {
		try {
			bind.toConstructor(V7SecurityManager.class.getConstructor(Collection.class)).asEagerSingleton();
		} catch (NoSuchMethodException e) {
			throw new ConfigurationException(
					"This really shouldn't happen.  Either something has changed in Shiro, or there's a bug in ShiroModule.",
					e);
		}
	}

}<|MERGE_RESOLUTION|>--- conflicted
+++ resolved
@@ -1,4 +1,4 @@
-/*
+﻿/*
  * Copyright (C) 2013 David Sowerby
  * 
  * Licensed under the Apache License, Version 2.0 (the "License"); you may not use this file except in compliance with
@@ -43,25 +43,10 @@
 
 	@Override
 	protected void configureShiroWeb() {
-<<<<<<< HEAD
-		// bind the authentication realm
-		bindShiroRealm();
-		bindCredentialsMatcher();
-	}
-	
-	/**
-	 * Override this to provide your own Realm
-	 * default: <code>bindRealm().to(DefaultRealm.class);</code>
-	 */
-	protected void bindShiroRealm() {
-		bindRealm().to(DefaultRealm.class);
-		//this is just an implementatin detail, other realms may not need LoginAttemptLog
-=======
 
 		install(new FactoryModuleBuilder().build(URIPermissionFactory.class));
 		expose(URIPermissionFactory.class);
 		bindCredentialsMatcher();
->>>>>>> 968124c3
 		bindLoginAttemptLog();
 		bindRealms();
 
@@ -74,24 +59,15 @@
 		bindRealm().to(DefaultRealm.class);
 	}
 
-<<<<<<< HEAD
-	private void bindLoginAttemptLog() {
-=======
 	/**
 	 * Override this to bind your own implementation of {@link LoginAttemptLog}
 	 */
 	protected void bindLoginAttemptLog() {
->>>>>>> 968124c3
 		bind(LoginAttemptLog.class).to(DefaultLoginAttemptLog.class);
 	}
 
 	/**
-<<<<<<< HEAD
-	 * Override this to provide your own CredentialsMatcher
-	 * default: <code>bind(CredentialsMatcher.class).to(AlwaysPasswordCredentialsMatcher.class);</code>
-=======
 	 * Override this method to bind your own {@link CredentialsMatcher} implementation
->>>>>>> 968124c3
 	 */
 	protected void bindCredentialsMatcher() {
 		bind(CredentialsMatcher.class).to(AlwaysPasswordCredentialsMatcher.class);
