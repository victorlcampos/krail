/*
 * Copyright (C) 2013 David Sowerby
 * 
 * Licensed under the Apache License, Version 2.0 (the "License"); you may not use this file except in compliance with
 * the License. You may obtain a copy of the License at
 * 
 * http://www.apache.org/licenses/LICENSE-2.0
 * 
 * Unless required by applicable law or agreed to in writing, software distributed under the License is distributed on
 * an "AS IS" BASIS, WITHOUT WARRANTIES OR CONDITIONS OF ANY KIND, either express or implied. See the License for the
 * specific language governing permissions and limitations under the License.
 */
package uk.co.q3c.v7.base.shiro;

import javax.inject.Inject;

import org.apache.shiro.authc.AuthenticationException;
import org.apache.shiro.authc.ConcurrentAccessException;
import org.apache.shiro.authc.DisabledAccountException;
import org.apache.shiro.authc.ExcessiveAttemptsException;
import org.apache.shiro.authc.ExpiredCredentialsException;
import org.apache.shiro.authc.IncorrectCredentialsException;
import org.apache.shiro.authc.LockedAccountException;
import org.apache.shiro.authc.UnknownAccountException;
import org.apache.shiro.authc.UsernamePasswordToken;

import uk.co.q3c.v7.base.navigate.StandardPageKey;
import uk.co.q3c.v7.base.navigate.V7Navigator;
import uk.co.q3c.v7.base.view.LoginView;

public class DefaultLoginExceptionHandler implements LoginExceptionHandler {
	// TODO i18N
	private final V7Navigator navigator;
	public static final String INVALID_LOGIN = "That username or password was not recognised";
	public static final String CONCURRENT = "This account is already in use.  You must log out of that session before you can log in again.";
	public static final String GENERIC = "An unexpected error has occurred.";

	@Inject
	protected DefaultLoginExceptionHandler(V7Navigator navigator) {
		this.navigator = navigator;
	}

	@Override
	public void unknownAccount(LoginView loginView, UsernamePasswordToken token, UnknownAccountException uae) {
		loginView.setStatusMessage(INVALID_LOGIN);
	}

	@Override
	public void incorrectCredentials(LoginView loginView, UsernamePasswordToken token, IncorrectCredentialsException ice) {
		loginView.setStatusMessage(INVALID_LOGIN);
	}

	@Override
<<<<<<< HEAD
	public void expiredCredentials(LoginView loginView, UsernamePasswordToken token, ExpiredCredentialsException ece) {
		navigator.navigateTo(StandardPageKeys.refreshAccount);
	}

	@Override
	public void accountLocked(LoginView loginView, UsernamePasswordToken token,	LockedAccountException lae) {
		navigator.navigateTo(StandardPageKeys.unlockAccount);
=======
	public void expiredCredentials(LoginView loginView, UsernamePasswordToken token) {
		navigator.navigateTo(StandardPageKey.Refresh_Account);
	}

	@Override
	public void accountLocked(LoginView loginView, UsernamePasswordToken token) {
		navigator.navigateTo(StandardPageKey.Unlock_Account);
>>>>>>> 5bf4e43f
	}
	
	@Override
<<<<<<< HEAD
	public void excessiveAttempts(LoginView loginView, UsernamePasswordToken token, ExcessiveAttemptsException excess) {
		navigator.navigateTo(StandardPageKeys.resetAccount);
=======
	public void excessiveAttempts(LoginView loginView, UsernamePasswordToken token) {
		navigator.navigateTo(StandardPageKey.Reset_Account);
>>>>>>> 5bf4e43f
	}

	@Override
	public void concurrentAccess(LoginView loginView, UsernamePasswordToken token, ConcurrentAccessException cae) {
		loginView.setStatusMessage(CONCURRENT);
	}

	@Override
<<<<<<< HEAD
	public void disabledAccount(LoginView loginView, UsernamePasswordToken token, DisabledAccountException dae) {
		navigator.navigateTo(StandardPageKeys.enableAccount);
=======
	public void disabledAccount(LoginView loginView, UsernamePasswordToken token) {
		navigator.navigateTo(StandardPageKey.Enable_Account);
>>>>>>> 5bf4e43f
	}

	@Override
	public void genericException(LoginView loginView, UsernamePasswordToken token, AuthenticationException ae) {
		loginView.setStatusMessage(GENERIC);
	}

}<|MERGE_RESOLUTION|>--- conflicted
+++ resolved
@@ -1,4 +1,4 @@
-/*
+﻿/*
  * Copyright (C) 2013 David Sowerby
  * 
  * Licensed under the Apache License, Version 2.0 (the "License"); you may not use this file except in compliance with
@@ -51,33 +51,18 @@
 	}
 
 	@Override
-<<<<<<< HEAD
 	public void expiredCredentials(LoginView loginView, UsernamePasswordToken token, ExpiredCredentialsException ece) {
-		navigator.navigateTo(StandardPageKeys.refreshAccount);
+		navigator.navigateTo(StandardPageKey.Refresh_Account);
 	}
 
 	@Override
 	public void accountLocked(LoginView loginView, UsernamePasswordToken token,	LockedAccountException lae) {
-		navigator.navigateTo(StandardPageKeys.unlockAccount);
-=======
-	public void expiredCredentials(LoginView loginView, UsernamePasswordToken token) {
-		navigator.navigateTo(StandardPageKey.Refresh_Account);
+		navigator.navigateTo(StandardPageKey.Unlock_Account);
 	}
 
 	@Override
-	public void accountLocked(LoginView loginView, UsernamePasswordToken token) {
-		navigator.navigateTo(StandardPageKey.Unlock_Account);
->>>>>>> 5bf4e43f
-	}
-	
-	@Override
-<<<<<<< HEAD
 	public void excessiveAttempts(LoginView loginView, UsernamePasswordToken token, ExcessiveAttemptsException excess) {
-		navigator.navigateTo(StandardPageKeys.resetAccount);
-=======
-	public void excessiveAttempts(LoginView loginView, UsernamePasswordToken token) {
 		navigator.navigateTo(StandardPageKey.Reset_Account);
->>>>>>> 5bf4e43f
 	}
 
 	@Override
@@ -86,13 +71,8 @@
 	}
 
 	@Override
-<<<<<<< HEAD
 	public void disabledAccount(LoginView loginView, UsernamePasswordToken token, DisabledAccountException dae) {
-		navigator.navigateTo(StandardPageKeys.enableAccount);
-=======
-	public void disabledAccount(LoginView loginView, UsernamePasswordToken token) {
 		navigator.navigateTo(StandardPageKey.Enable_Account);
->>>>>>> 5bf4e43f
 	}
 
 	@Override
