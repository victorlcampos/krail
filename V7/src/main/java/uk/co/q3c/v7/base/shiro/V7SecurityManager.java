/*
 * Copyright (C) 2013 David Sowerby
 * 
 * Licensed under the Apache License, Version 2.0 (the "License"); you may not use this file except in compliance with
 * the License. You may obtain a copy of the License at
 * 
 * http://www.apache.org/licenses/LICENSE-2.0
 * 
 * Unless required by applicable law or agreed to in writing, software distributed under the License is distributed on
 * an "AS IS" BASIS, WITHOUT WARRANTIES OR CONDITIONS OF ANY KIND, either express or implied. See the License for the
 * specific language governing permissions and limitations under the License.
 */
package uk.co.q3c.v7.base.shiro;

import java.util.Collection;

import javax.inject.Inject;

import org.apache.shiro.SecurityUtils;
import org.apache.shiro.authc.AuthenticationInfo;
import org.apache.shiro.authc.AuthenticationToken;
import org.apache.shiro.mgt.DefaultSecurityManager;
import org.apache.shiro.realm.Realm;
import org.apache.shiro.session.mgt.SessionManager;
import org.apache.shiro.subject.Subject;
import org.slf4j.Logger;
import org.slf4j.LoggerFactory;

<<<<<<< HEAD
import com.google.inject.Inject;
import com.vaadin.server.VaadinSession;

public class V7SecurityManager extends DefaultSecurityManager {
	private static final Logger LOG = LoggerFactory
			.getLogger(V7SecurityManager.class);

	/**
	 * The attribute name used in the {@link VaadinSession} to store the
	 * {@link Subject}.
	 */
	private final static String SUBJECT_ATTRIBUTE = V7SecurityManager.class
			.getName() + ".subject";

	private final List<LoginStatusListener> listeners = new ArrayList<>();
=======
import com.vaadin.server.VaadinSession;

public class V7SecurityManager extends DefaultSecurityManager {
	private static Logger log = LoggerFactory.getLogger(V7SecurityManager.class);

	@Inject
	private VaadinSessionProvider sessionProvider;
>>>>>>> 258e1456

	public V7SecurityManager() {
		super();
	}

	public V7SecurityManager(Collection<Realm> realms) {
		super(realms);
	}

<<<<<<< HEAD
	public V7SecurityManager(Realm singleRealm) {
		super(singleRealm);
	}

	@Inject
	@Override
	public void setSessionManager(SessionManager sessionManager) {
		super.setSessionManager(sessionManager);
	}
	
=======
>>>>>>> 258e1456
	@Override
	protected void onSuccessfulLogin(AuthenticationToken token,
			AuthenticationInfo info, Subject subject) {
		super.onSuccessfulLogin(token, info, subject);
		setSubject(subject);
<<<<<<< HEAD
		fireListeners();
=======
>>>>>>> 258e1456
	}

	protected void setSubject(Subject subject) {
		VaadinSession session = sessionProvider.get();
		log.debug("storing Subject instance in VaadinSession");
		session.setAttribute(Subject.class, subject);
	}

	/**
	 * Method injection is needed because the constructor has to complete
	 * 
	 * @see org.apache.shiro.mgt.SessionsSecurityManager#setSessionManager(org.apache.shiro.session.mgt.SessionManager)
	 */
	@Inject
	@Override
	public void setSessionManager(SessionManager sessionManager) {
		super.setSessionManager(sessionManager);
	}

	public void setSessionProvider(VaadinSessionProvider sessionProvider) {
		this.sessionProvider = sessionProvider;
	}

	private VaadinSession getVaadinSession() {
		VaadinSession session = VaadinSession.getCurrent();

		// This should never happen, but just in case we'll check.
		if (session == null) {
			LOG.debug("session is null");
			throw new IllegalStateException(
					"Unable to locate VaadinSession to store Shiro Subject.");
		}

		return session;
	}

	/**
	 * Returns the subject for the application and thread which represents the
	 * current user. The subject is always available; however it may represent
	 * an anonymous user.
	 * 
	 * @return the subject for the current application and thread
	 * @see SecurityUtils#getSubject()
	 */
	// @Override
	public Subject getSubject() {
		VaadinSession session = getVaadinSession();

		Subject subject = (Subject) session.getAttribute(SUBJECT_ATTRIBUTE);
		if (subject == null) {
			LOG.debug("Subject is null");
			// Create a new subject using the configured security manager.
			subject = (new Subject.Builder(this)).buildSubject();
			session.setAttribute(SUBJECT_ATTRIBUTE, subject);
		}
		return subject;
	}

	public void setSubject(Subject subject) {
		LOG.debug("setting Subject");

		VaadinSession session = getVaadinSession();
		session.setAttribute(SUBJECT_ATTRIBUTE, subject);
	}

}<|MERGE_RESOLUTION|>--- conflicted
+++ resolved
@@ -16,7 +16,6 @@
 
 import javax.inject.Inject;
 
-import org.apache.shiro.SecurityUtils;
 import org.apache.shiro.authc.AuthenticationInfo;
 import org.apache.shiro.authc.AuthenticationToken;
 import org.apache.shiro.mgt.DefaultSecurityManager;
@@ -26,23 +25,6 @@
 import org.slf4j.Logger;
 import org.slf4j.LoggerFactory;
 
-<<<<<<< HEAD
-import com.google.inject.Inject;
-import com.vaadin.server.VaadinSession;
-
-public class V7SecurityManager extends DefaultSecurityManager {
-	private static final Logger LOG = LoggerFactory
-			.getLogger(V7SecurityManager.class);
-
-	/**
-	 * The attribute name used in the {@link VaadinSession} to store the
-	 * {@link Subject}.
-	 */
-	private final static String SUBJECT_ATTRIBUTE = V7SecurityManager.class
-			.getName() + ".subject";
-
-	private final List<LoginStatusListener> listeners = new ArrayList<>();
-=======
 import com.vaadin.server.VaadinSession;
 
 public class V7SecurityManager extends DefaultSecurityManager {
@@ -50,7 +32,6 @@
 
 	@Inject
 	private VaadinSessionProvider sessionProvider;
->>>>>>> 258e1456
 
 	public V7SecurityManager() {
 		super();
@@ -60,28 +41,9 @@
 		super(realms);
 	}
 
-<<<<<<< HEAD
-	public V7SecurityManager(Realm singleRealm) {
-		super(singleRealm);
-	}
-
-	@Inject
 	@Override
-	public void setSessionManager(SessionManager sessionManager) {
-		super.setSessionManager(sessionManager);
-	}
-	
-=======
->>>>>>> 258e1456
-	@Override
-	protected void onSuccessfulLogin(AuthenticationToken token,
-			AuthenticationInfo info, Subject subject) {
 		super.onSuccessfulLogin(token, info, subject);
 		setSubject(subject);
-<<<<<<< HEAD
-		fireListeners();
-=======
->>>>>>> 258e1456
 	}
 
 	protected void setSubject(Subject subject) {
@@ -105,46 +67,4 @@
 		this.sessionProvider = sessionProvider;
 	}
 
-	private VaadinSession getVaadinSession() {
-		VaadinSession session = VaadinSession.getCurrent();
-
-		// This should never happen, but just in case we'll check.
-		if (session == null) {
-			LOG.debug("session is null");
-			throw new IllegalStateException(
-					"Unable to locate VaadinSession to store Shiro Subject.");
-		}
-
-		return session;
-	}
-
-	/**
-	 * Returns the subject for the application and thread which represents the
-	 * current user. The subject is always available; however it may represent
-	 * an anonymous user.
-	 * 
-	 * @return the subject for the current application and thread
-	 * @see SecurityUtils#getSubject()
-	 */
-	// @Override
-	public Subject getSubject() {
-		VaadinSession session = getVaadinSession();
-
-		Subject subject = (Subject) session.getAttribute(SUBJECT_ATTRIBUTE);
-		if (subject == null) {
-			LOG.debug("Subject is null");
-			// Create a new subject using the configured security manager.
-			subject = (new Subject.Builder(this)).buildSubject();
-			session.setAttribute(SUBJECT_ATTRIBUTE, subject);
-		}
-		return subject;
-	}
-
-	public void setSubject(Subject subject) {
-		LOG.debug("setting Subject");
-
-		VaadinSession session = getVaadinSession();
-		session.setAttribute(SUBJECT_ATTRIBUTE, subject);
-	}
-
 }