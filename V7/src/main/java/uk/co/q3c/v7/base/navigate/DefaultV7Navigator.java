--- conflicted
+++ resolved
@@ -13,19 +13,11 @@
 import org.slf4j.LoggerFactory;
 
 import uk.co.q3c.v7.base.guice.uiscope.UIScoped;
-<<<<<<< HEAD
+import uk.co.q3c.v7.base.shiro.LoginStatusHandler;
 import uk.co.q3c.v7.base.navigate.sitemap.SiteMapException;
 import uk.co.q3c.v7.base.navigate.sitemap.Sitemap;
 import uk.co.q3c.v7.base.navigate.sitemap.SitemapNode;
 import uk.co.q3c.v7.base.shiro.LoginStatusListener;
-import uk.co.q3c.v7.base.shiro.V7SecurityManager;
-=======
-import uk.co.q3c.v7.base.shiro.LoginStatusHandler;
-import uk.co.q3c.v7.base.shiro.LoginStatusListener;
-import uk.co.q3c.v7.base.shiro.URIPermissionFactory;
-import uk.co.q3c.v7.base.shiro.URIViewPermission;
-import uk.co.q3c.v7.base.shiro.UnauthorizedExceptionHandler;
->>>>>>> 258e1456
 import uk.co.q3c.v7.base.ui.ScopedUI;
 import uk.co.q3c.v7.base.view.LoginView;
 import uk.co.q3c.v7.base.view.V7View;
@@ -54,30 +46,17 @@
 	private UriFragmentFactory uriFragmentFactory;
 
 	@Inject
-<<<<<<< HEAD
 	protected DefaultV7Navigator(Sitemap sitemap,
 			Map<String, Provider<V7View>> viewProMap,
 			UriFragmentFactory uriFragmentFactory,
-			V7SecurityManager securityManager, Provider<Subject> securityContext) {
-=======
-	protected DefaultV7Navigator(Provider<ErrorView> errorViewPro, URIFragmentHandler uriHandler, Sitemap sitemap,
-			Map<String, Provider<V7View>> viewProMap, Provider<Subject> subjectPro,
-			URIPermissionFactory uriPermissionFactory, SitemapURIConverter sitemapURIConverter,
+			Provider<Subject> securityContext,
 			LoginStatusHandler loginHandler) {
->>>>>>> 258e1456
 		super();
 		this.viewProvidersMap = viewProMap;
 		this.sitemap = sitemap;
-<<<<<<< HEAD
 		this.subjectProvider = securityContext;
 		this.uriFragmentFactory = uriFragmentFactory;
-		securityManager.addListener(this);
-=======
-		this.subjectPro = subjectPro;
-		this.uriPermissionFactory = uriPermissionFactory;
-		this.sitemapURIConverter = sitemapURIConverter;
 		loginHandler.addListener(this);
->>>>>>> 258e1456
 	}
 
 	@Override
@@ -306,16 +285,11 @@
 	 */
 	@Override
 	public void loginSuccessful() {
-<<<<<<< HEAD
+		log.debug("user logged in successfully, navigating to appropriate view");
 		if (previousNavigationState != null
 				&& !(previousNavigationState.getView() instanceof LoginView)) {
 			assert previousNavigationState.getView().getRootComponent().getUI() == null : "the navigation state view should not be attached";
 			navigateTo(previousNavigationState);
-=======
-		log.debug("user logged in successfully, navigating to appropriate view");
-		if (previousView != null) {
-			navigateTo(previousView, previousViewName, previousFragment);
->>>>>>> 258e1456
 		} else {
 			navigateTo(StandardPageKey.Private_Home);
 		}
@@ -352,16 +326,13 @@
 	}
 
 	@Override
-<<<<<<< HEAD
-	public void updateStatus() {
-		Subject subject = subjectProvider.get();
+	public void loginStatusChange(Subject subject) {
 		if (subject.isAuthenticated()) {
-=======
-	public void loginStatusChange(boolean authenticated, String name) {
-		if (authenticated) {
->>>>>>> 258e1456
 			loginSuccessful();
 		}
+	};
+	}
+
 	}
 
 	@Override
