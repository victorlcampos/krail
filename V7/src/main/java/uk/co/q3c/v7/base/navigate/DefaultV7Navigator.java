package uk.co.q3c.v7.base.navigate;

import java.util.LinkedList;
import java.util.List;
import java.util.Map;

import javax.inject.Inject;

import org.apache.shiro.subject.Subject;
import org.slf4j.Logger;
import org.slf4j.LoggerFactory;

import uk.co.q3c.v7.base.guice.uiscope.UIScoped;
import uk.co.q3c.v7.base.shiro.LoginStatusListener;
import uk.co.q3c.v7.base.shiro.V7SecurityManager;
import uk.co.q3c.v7.base.ui.ScopedUI;
import uk.co.q3c.v7.base.view.ErrorView;
import uk.co.q3c.v7.base.view.V7View;
import uk.co.q3c.v7.base.view.V7ViewChangeEvent;
import uk.co.q3c.v7.base.view.V7ViewChangeListener;

import com.google.inject.Provider;
import com.vaadin.navigator.ViewChangeListener;
import com.vaadin.navigator.ViewChangeListener.ViewChangeEvent;
import com.vaadin.server.Page.UriFragmentChangedEvent;
import com.vaadin.ui.UI;
import com.vaadin.util.CurrentInstance;

@UIScoped
public class DefaultV7Navigator implements V7Navigator, LoginStatusListener {

	private static Logger log = LoggerFactory
			.getLogger(DefaultV7Navigator.class);
	private String previousViewName = null;
	private V7View previousView = null;
	private String currentViewName = null;
	private V7View currentView = null;
	private final List<V7ViewChangeListener> listeners = new LinkedList<V7ViewChangeListener>();
	private final Provider<ErrorView> errorViewPro;
	private final URIFragmentHandler uriHandler;
	private final Map<String, Provider<V7View>> viewProMap;
	private String previousFragment;
	private String currentFragment;
	private final Sitemap sitemap;

	@Inject
	protected DefaultV7Navigator(Provider<ErrorView> errorViewPro,
			URIFragmentHandler uriHandler, Sitemap sitemap,
			Map<String, Provider<V7View>> viewProMap,
			V7SecurityManager securityManager) {
		super();
		this.errorViewPro = errorViewPro;
		this.viewProMap = viewProMap;
		this.uriHandler = uriHandler;
		this.sitemap = sitemap;
		securityManager.addListener(this);
	}

	@Override
	public void navigateTo(String fragment) {
		if (sitemap.hasErrors()) {
			throw new SiteMapException(
					"Unable to navigate, site map has errors\n"
							+ sitemap.getReport());
		}

		// fragment needs to be revised if redirected
		String revisedFragment = null;
		if (fragment == null) {
			revisedFragment = checkRedirects("");
		} else {
			revisedFragment = checkRedirects(fragment);
		}
		String viewName = uriHandler.virtualPage();
		Provider<V7View> provider = viewProMap.get(viewName);
		V7View view = null;
		if (provider == null) {
			log.debug("View not found for " + revisedFragment);
			view = errorViewPro.get();
		} else {
			view = provider.get();
		}

		navigateTo(view, viewName, revisedFragment);

	}

	/**
	 * Checks {@code fragment} to see whether it has been redirected. If it has
	 * the full fragment is returned, but modified for the redirected page. If
	 * not, the {@code fragment} is returned unchanged.
	 * 
	 * @param fragment
	 * @return
	 */
	private String checkRedirects(String fragment) {
		uriHandler.setFragment(fragment);
		String page = uriHandler.virtualPage();
		String redirection = sitemap.getRedirectFor(page);
		// if no redirect found, page is returned
		if (redirection == page) {
			return fragment;
		} else {
			String newFragment = fragment.replaceFirst(page, redirection);
			uriHandler.setFragment(newFragment);
			return newFragment;
		}
	}

	/**
	 * Internal method activating a view, setting its parameters and calling
	 * listeners.
	 * 
	 * @param view
	 *            view to activate
	 * @param viewName
<<<<<<< HEAD
	 *            (optional) name of the view or null not to change the navigation state
	 * @param fragment
	 *            parameters passed in the navigation state to the view
=======
	 *            (optional) name of the view or null not to change the
	 *            navigation state
	 * @param fragment
	 *            parameters passed in the navigation state to the view. In this
	 *            context, the parameters are all the parameters, which include
	 *            the part which forms the pseudo URI. For example,
	 *            secure/transfers/id=23
>>>>>>> 7a15dd5d
	 */
	protected void navigateTo(V7View view, String viewName, String fragment) {
		V7ViewChangeEvent event = new V7ViewChangeEvent(this, currentView,
				view, viewName, fragment);
		if (!fireBeforeViewChange(event)) {
			return;
		}
		getUI().changeView(currentView, view);
		view.enter(event);

		// we don't want to record being at the login page
		// if (!(view instanceof LoginView)) {
		setCurrentView(view, viewName, fragment);
		// }
		fireAfterViewChange(event);
	}

	/**
	 * Fires an event before an imminent view change.
	 * <p>
	 * Listeners are called in registration order. If any listener returns
	 * <code>false</code>, the rest of the listeners are not called and the view
	 * change is blocked.
	 * <p>
	 * The view change listeners may also e.g. open a warning or question dialog
	 * and save the parameters to re-initiate the navigation operation upon user
	 * action.
	 * 
	 * @param event
	 *            view change event (not null, view change not yet performed)
	 * @return true if the view change should be allowed, false to silently
	 *         block the navigation operation
	 */
	protected boolean fireBeforeViewChange(V7ViewChangeEvent event) {
		for (V7ViewChangeListener l : listeners) {
			if (!l.beforeViewChange(event)) {
				return false;
			}
		}
		return true;
	}

	/**
	 * Fires an event after the current view has changed.
	 * <p>
	 * Listeners are called in registration order.
	 * 
	 * @param event
	 *            view change event (not null)
	 */
	protected void fireAfterViewChange(V7ViewChangeEvent event) {
		for (V7ViewChangeListener l : listeners) {
			l.afterViewChange(event);
		}
	}

	/**
	 * Listen to changes of the active view.
	 * <p>
	 * Registered listeners are invoked in registration order before (
	 * {@link ViewChangeListener#beforeViewChange(ViewChangeEvent)
	 * beforeViewChange()}) and after (
	 * {@link ViewChangeListener#afterViewChange(ViewChangeEvent)
	 * afterViewChange()}) a view change occurs.
	 * 
	 * @param listener
	 *            Listener to invoke during a view change.
	 */
	@Override
	public void addViewChangeListener(V7ViewChangeListener listener) {
		listeners.add(listener);
	}

	/**
	 * Removes a view change listener.
	 * 
	 * @param listener
	 *            Listener to remove.
	 */
	@Override
	public void removeViewChangeListener(V7ViewChangeListener listener) {
		listeners.remove(listener);
	}

	@Override
	public void uriFragmentChanged(UriFragmentChangedEvent event) {
		navigateTo(event.getPage().getUriFragment());
	}

	@Override
	public String getNavigationState() {
		return uriHandler.fragment();
	}

	@Override
	public List<String> getNavigationParams() {
		return uriHandler.parameterList();
	}

	public ScopedUI getUI() {
		/**
		 * TODO This should be injected, with a UIScoped UI!
		 */
		UI ui = CurrentInstance.get(UI.class);
		ScopedUI scopedUi = (ScopedUI) ui;
		return scopedUi;
	}

	/**
	 * When a user has successfully logged in, they are routed back to the page
	 * they were on before going to the login page. If they have gone straight
	 * to the login page (maybe they bookmarked it), they will be routed to the
	 * 'authenticated landing page' instead (see
	 * 
	 * @see uk.co.q3c.v7.base.navigate.V7Navigator#loginSuccessful()
	 */
	@Override
	public void loginSuccessful() {
		if (previousView != null) {
			navigateTo(previousView, previousViewName, previousFragment);
		} else {
			navigateTo(StandardPageKeys.secureHome);
		}
	}

	@Override
	public V7View getCurrentView() {
		return currentView;
	}

	public V7View getPreviousView() {
		return previousView;
	}

	protected void setCurrentView(V7View newView, String viewName,
			String fragment) {
		previousView = currentView;
		previousViewName = currentViewName;
		previousFragment = currentFragment;
		currentView = newView;
		currentViewName = viewName;
		currentFragment = fragment;

		uriHandler.setFragment(fragment);
		getUI().getPage().setUriFragment(fragment, false);
	}

	protected void setPreviousView(V7View previousView) {
		this.previousView = previousView;
	}

	public String getPreviousViewName() {
		return previousViewName;
	}

	public String getCurrentViewName() {
		return currentViewName;
	}

	@Override
	public void navigateTo(StandardPageKeys pageKey) {
		String page = sitemap.standardPageURI(pageKey);
		if (page == null) {
			throw new SiteMapException(pageKey + " cannot have a null path\n"
					+ sitemap.getReport());
		}
		navigateTo(page);
	}

	@Override
	public void updateStatus(Subject subject) {
		if (subject.isAuthenticated()) {
			loginSuccessful();
		}
	}

	public String getPreviousFragment() {
		return previousFragment;
	}

	@Override
	public void clearHistory() {
		previousView = null;
		previousViewName = null;
		previousFragment = null;
	}

	@Override
	public void navigateTo(SitemapNode node) {
		String url = sitemap.url(node);
		navigateTo(url);
	}

}<|MERGE_RESOLUTION|>--- conflicted
+++ resolved
@@ -114,11 +114,6 @@
 	 * @param view
 	 *            view to activate
 	 * @param viewName
-<<<<<<< HEAD
-	 *            (optional) name of the view or null not to change the navigation state
-	 * @param fragment
-	 *            parameters passed in the navigation state to the view
-=======
 	 *            (optional) name of the view or null not to change the
 	 *            navigation state
 	 * @param fragment
@@ -126,7 +121,6 @@
 	 *            context, the parameters are all the parameters, which include
 	 *            the part which forms the pseudo URI. For example,
 	 *            secure/transfers/id=23
->>>>>>> 7a15dd5d
 	 */
 	protected void navigateTo(V7View view, String viewName, String fragment) {
 		V7ViewChangeEvent event = new V7ViewChangeEvent(this, currentView,
