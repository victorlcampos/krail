--- conflicted
+++ resolved
@@ -9,11 +9,7 @@
 
 [options]
 # The fully qualified name of the enum class to use for label keys
-<<<<<<< HEAD
-labelKeys=uk.co.q3c.v7.demo.i18n.DemoLabelKeys
-=======
 labelKeys=uk.co.q3c.v7.i18n.TestLabelKeys
->>>>>>> 68278050
 
 # if true, 'View' is appended to all view names in the tree - just makes things a it more readable
 appendView=false
