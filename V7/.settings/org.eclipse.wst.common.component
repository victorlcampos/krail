--- conflicted
+++ resolved
@@ -1,15 +1,6 @@
 <?xml version="1.0" encoding="UTF-8"?><project-modules id="moduleCoreId" project-version="1.5.0">
     <wb-module deploy-name="V7">
-<<<<<<< HEAD
-        <wb-resource deploy-path="/" source-path="/WebContent" tag="defaultRootSource"/>
-        <wb-resource deploy-path="/WEB-INF/classes" source-path="/"/>
-        <wb-resource deploy-path="/" source-path="/src/test/java"/>
-        <wb-resource deploy-path="/" source-path="/src/main/java"/>
-        <property name="context-root" value="V7"/>
-        <property name="java-output-path" value="/V7/build/classes"/>
-=======
         <wb-resource deploy-path="/" source-path="/src/main/java"/>
         <wb-resource deploy-path="/" source-path="/src/test/java"/>
->>>>>>> ab383804
     </wb-module>
 </project-modules>